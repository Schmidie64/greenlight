# BigBlueButton open source conferencing system - http://www.bigbluebutton.org/.
#
# Copyright (c) 2018 BigBlueButton Inc. and by respective authors (see below).
#
# This program is free software; you can redistribute it and/or modify it under the
# terms of the GNU Lesser General Public License as published by the Free Software
# Foundation; either version 3.0 of the License, or (at your option) any later
# version.
#
# BigBlueButton is distributed in the hope that it will be useful, but WITHOUT ANY
# WARRANTY; without even the implied warranty of MERCHANTABILITY or FITNESS FOR A
# PARTICULAR PURPOSE. See the GNU Lesser General Public License for more details.
#
# You should have received a copy of the GNU Lesser General Public License along
# with BigBlueButton; if not, see <http://www.gnu.org/licenses/>.

# Locale.

en:
  activerecord:
    attributes:
      user:
        accepted_terms: "Terms and Conditions"
        email: Email
        name: Name
        password: Password
        password_confirmation: Password Confirmation
    errors:
      models:
        user:
          confirmation: doesn't match Password
  administrator:
    site_settings:
      authentication:
        disabled: Disabled
        enabled: Enabled
        info: Only allow authenticated users to join a room
        title: Require Authentication for Rooms
        user-info: You must sign in to Greenlight to join this room
      branding:
        change: Change Image
        info: Change the branding image that appears in the top left corner
        placeholder: Image Url...
        title: Branding Image
      color:
        info: Changing the Regular Color will change both Lighten and Darken. Lighten and Darken can then be changed individually
        title: Primary Color
        regular: Regular
        lighten: Lighten
<<<<<<< HEAD
        darken: Darken
=======
        Darken: Darken
      recording_visibility:
        public: Public
        private: Private
        info: Set the default recording visbility for new recordings
        title: Recording Default Visibility
        warning: This setting will only be applied to rooms that aren't running
>>>>>>> 0a6bce13
      registration:
        info: Change the way that users register to the website
        title: Registration Method
        methods:
          approval: Approve/Decline
          invite: Join by Invitation
          open: Open Registration
      rooms:
        info: Limits the number of rooms that a user can have (including Home Room). This setting does not apply to administrators.
        title: Number of Rooms per User
      subtitle: Customize Greenlight
      title: Site Settings
    flash:
      approved: User has been successfully approved.
      banned: User has been successfully banned.
      unbanned: User has been successfully unbanned.
      delete: User deleted successfully
      delete_fail: Failed to delete user
      demoted: User has been successfully demoted
      invite: Invite successfully sent to %{email}
      invite_email_verification: Emails must be enabled in order to use this method. Please contact your system administrator.
      promoted: User has been successfully promoted
      registration_method_updated: Registration method successfully updated
      settings: Site Settings successfully changed
      unauthorized: You are not authorized to perform actions on this user
    recordings:
      title: Server Recordings
      no_recordings: This server has no recordings.
    title: Organization Settings
    users:
      invite: Invite User
      edit:
        title: Edit User Details
      settings:
        approve: Approve
        decline: Decline
        ban: Ban User
        delete: Delete
        demote: Demote to User
        edit: Edit
        promote: Promote to Admin
        unban: Unban User
      table:
        authenticator: Authenticator
        created: Created
        name: Name
        not_found: No users match your search
        no_users: No users found
        role: Role
        uid: User ID
        username: Username
      title: Manage Users
  add_to_google_calendar: "Add to Google Calendar"
  bigbluebutton: BigBlueButton
  bigbluebutton_exception: Oops, there was an error when starting the meeting!
  cancel: Cancel
  cookies:
    cookie_info: Cookies help us deliver our services. By using our services, you agree to our use of cookies.
    cookie_button: I Agree
  copied: Copied
  copy: Copy
  default_admin: You are still using the default password for this account. Please click <a href="%{edit_link}">here</a> to change it
  delete: Delete
  delivery_error: An error occured during email delivery. Please contact an administrator!
  docs: Documentation
  email: Email
  email_sent: Your %{email_type} email has been sent! (Please check your Spam folder if you haven't received it)
  enter_your_name: Enter your name!
  errors:
    bigbluebutton:
      help: Please make sure the proper steps have been taken. <a href="%{doc_link}">Learn more</a>
      message: Invalid BigBlueButton Endpoint and Secret
      title: Server Error
    internal:
      message: Looks like something went wrong on our end.
      help: The error has been logged, we'll take a look!
    maintenance:
      message: Sorry, we're down for maintenance.
      help: We'll be back soon!
      readonly: This application is under maintenance. You will not be able to perform this action
    migration_error:
      contact_admin: If you are not an administrator, please contact one.
      continue: I'd like to stay using 1.0.
      notice: >
        Greenlight encountered a database migration error.<br>
        This may be because you haven't updated to Greenlight 2.0.
      upgrade: Show me how to upgrade to 2.0!
      version: We've released a new version of Greenlight, but your database isn't compatible.
    messages:
      blank: can't be blank
      too_short: is too short
      invalid: is invalid
      taken: has already been taken
      accepted: must be accepted
      confirmation: doesn't match %{attribute}
      inclusion: is not included in the list
    no_provider:
      message: The customer you provided doesn't have Greenlight configured
      help: Please contact Blindside Networks to setup Greenlight
    not_found:
      message: Sorry! The page you are looking for does not exist.
      help: Is it possible its been removed?
      user_not_found:
        help: Please contact an administrator.
        message: Sorry, this user is not registered.
      user_missing:
        help: Please verify the URL and try again
        message: The URL that you have entered is not valid.
    title: Errors
    unauthorized:
      message: You do not have access to this application
      help: If you believe this is a mistake, please contact your system administrator.
  expired_reset_token: Password reset link has expired!
  features:
    title: Features
    rooms: Personalized Rooms
    recordings: Recording Management
    designs: Custom Designs
    authentication: User Authentication
  footer:
    powered_by: Powered by %{href}.
  forgot_password:
    subtitle: Forgot Password
    email: Email
    submit: Submit
  go_back: Go back
  greenlight: Greenlight
  header:
    all_recordings: All Recordings
    dropdown:
      account_settings: Organization
      help: Need help?
      home: Home
      settings: Profile
      signout: Sign out
  home_room: Home Room
  info_update_success: Information successfully updated.
  invalid_user: Login failed due to user not found. Are you sure the email account is correct?
  invalid_credentials: Login failed due to invalid credentials. Are you sure you entered them correctly?
  invalid_login_method: Login failed due to account mismatch. You need to log in with omniauth.
  invite_message: "To invite someone to the meeting, send them this link:"
  javascript:
    room:
      mailer:
        subject: 'has invited you to view a recording.'
        body: 'To view the recording, follow the link below:'
        autogenerated: 'This e-mail is auto-generated by BigBlueButton.'
        footer: 'BigBlueButton is an open source web conferencing system. For more information on BigBlueButton, see https://bigbluebutton.org/.'
  landing:
    about: "%{href} is a simple front-end for your BigBlueButton open-source web conferencing server. You can create your own rooms to host sessions, or join others using a short and convenient link."
    welcome: Welcome to BigBlueButton.
    video: Watch our tutorial on using Greenlight
    upgrade: Show me how to upgrade to 2.0!
    version: We've released a new version of Greenlight, but your database isn't compatible.
  language_default: Default (browser language)
  ldap_error: Unable to connect to the LDAP server. Please check your LDAP configuration in the env file and ensure your server is running.
  login: Sign in
  login_title: Sign in to your account
  mailer:
    user:
      approve:
        info: Your account has been approved.
        signin: To access your personal rooms, click the button below and sign in.
        signin_link: Sign In
        signup:
          info: A new user has signed up to use Greenlight.
          more-info: To allow this user to access Greenlight you must approve their account in organization settings.
          admins_link: Visit the Organization Page
          subject: New Greenlight User Sign Up
          username: The user signed up with the name %{name} and the email %{email}.
        subject: Account Approved
        username: Your username is %{email}.
      demoted:
        info: You are no longer an administrator on %{url}.
        more-info: You now have the same privileges as a regular user and will no longer be able to access any of the Administrator settings.
        root_link: Sign In
        subtitle: Administrator Rights Rescinded
      invite:
        info: You have been invited to your own personal space by %{name}
        signup_info: To signup using your email, click the button below and follow the steps.
        signup_link: Sign Up
        signup:
          info: A user that was invited has signed up to use Greenlight.
          admins_link: Visit the Organization Page
          subject: New Greenlight User Sign Up
          username: The user signed up with the name %{name} and the email %{email}.
        subject: Invitation to join BigBlueButton
        username: Your username is %{email}.
      password_reset:
        title: 'Password reset'
        welcome: It seems like you forgot your password for %{bigbluebutton}
        message: 'If this is true, please click the link below to reset your password:'
        reset_link: Reset Password
        expire: This link will expire in two hours.
        ignore: You can safely ignore this email if you did not request a password reset.
      promoted:
        admins_link: Visit the Organization Page
        info: You are now an administrator on %{url}.
        more-info: As an administrator, you can manage users, their role and configure your site settings by changing the logo and brand colour.
        subtitle: Administrator Rights Granted
      verify_email:
        welcome: Welcome to your personal space, %{name}!
        success: Leveraging %{bigbluebutton}, you can create your own rooms to host sessions and collaborate with others.
        username: Your username is %{email}.
        verify: To verify your account, just click the button below.
        verify_text: 'To verify your account, just follow this link: %{url}'
        verify_link: Verify Account
        thanks: Thanks for joining and have a great day!
  max_concurrent: The maximum number of concurrent sessions allowed has been reached!
  modal:
    create_room:
      access_code: Access Code
      access_code_placeholder: Generate an optional room access code
      auto_join: Automatically join me into the room
      create: Create Room
      free_delete: You will be free to delete this room at any time.
      name_placeholder: Enter a room name...
      not_blank: Room name cannot be blank.
      title: Create New Room
    delete_account:
      confirm: Are you sure you want to delete this account?
      delete: I'm sure, delete this account.
      keep: Actually, I'll keep it.
      warning: This decision is final. You will <b>not</b> be able to recover associated data.
    delete_room:
      confirm: Are you sure you want to delete %{room}?
      delete: I'm sure, delete this room.
      keep: On second thought, I'll keep it.
      warning: You will <b>not</b> be able to recover this room
      recording_warning: or any of its %{recordings_num} associated recordings.
    invite_user:
      email_placeholder: Enter the user's email
      footer: The user will receive an email with instructions on how to sign up
      send: Send Invite
      title: Invite User
    login:
      or: or
      with: Sign in with %{provider}
      forgot_password: Forgot Password?
    rename_recording:
    room_settings:
      title: Room Settings
      update: Update Room
      client: Select client type
      mute: Mute users when they join
      start: Allow any user to start this meeting
      default: Default
      html: HTML5
      flash: Flash
      footer_text: Adjustment to your room can be done at anytime.
    rename_room:
      name_placeholder: Enter a new room name...
  name_update_success: Room name successfully changed!
  no_user_email_exists: There is no existing user with the email specified. Please make sure you typed it correctly.
  omniauth_error: An error occured while authenticating with omniauth. Please try again or contact an administrator!
  pagy:
    nav:
      prev: "&lsaquo; Prev"
      next: "Next &rsaquo;"
      gap: "&hellip;"
  password: Password
  password_empty_notice: Password cannot be empty.
  password_reset_success: Password has been reset.
  password_different_notice: Password Confirmation does not match.
  provider:
    google: Google
    office365: Office 365
    twitter: Twitter
    ldap: LDAP
  recaptcha:
    errors:
      recaptcha_unreachable: Oops, we failed to validate your reCAPTCHA response. Please try again.
      verification_failed: reCAPTCHA verification failed, please try again.
  recording:
    all_recordings: All Recordings
    email: Email Recording
    no_recordings: This room has no %{inject}recordings.
    no_user_recordings: You currently have no recordings.
    no_matched_recordings: No %{inject} recordings match your search.
    recorded_on: Recorded on %{date}
    table:
      name: Name
      thumbnails: Thumbnails
      length: Length
      users: Users
      visibility: Visibility
      formats: Formats
    visibility:
      public: Public
      unlisted: Unlisted
    format:
      notes: Notes
      podcast: Podcast
      presentation: Presentation
      statistics: Statitics
      video: Video
  registration:
    approval:
      fail: Your account has not been approved yet. If multiples days have passed since you signed up, please contact your administrator.
      signup: Your account was successfully created. It has been sent to an administrator for approval.
    banned:
      fail: You do not have access to this application. If you believe this is a mistake, please contact your administrator. 
    deprecated:
      new_signin: Select a new login method for you account. All your rooms from your old account will be migrated to the new account
      twitter_signin: Signing in via Twitter has been deprecated and will be removed in the next release. Click <a href="%{link}"> here </a> to move your account to a new authentication method
      twitter_signup: Sign up via Twitter has been deprecated. Please use a different sign up method
      merge_success: Successfully merged your twitter account with your new account. Your old twitter account has been deleted
    invite:
      fail: Your token is either invalid or has expired. If you believe this is a mistake, please contact your administrator.
      no_invite: You do not have an invitation to join. Please contact your administrator to receive one.
  rename: Rename
  reset_password:
    subtitle: Reset Password
    password: New Password
    confirm: New Password Confirmation
    update: Update Password
  roles:
    administrator: Admin
    banned: Banned
    pending: Pending
    super_admin: Super Admin
    user: User
  room:
    access_code_required: Please enter a valid access code to join the room
    create_room: Create a Room
    create_room_error: There was an error creating the room
    create_room_success: Room created successfully
    enter_the_access_code: Enter the room's access code
    invited: You have been invited to join
    invite_participants: Invite Participants
    join: Join
    last_session: Last session on %{session}
    login: Login
    owner: Owner
    no_sessions: This room has no sessions, yet!
    recordings: Room Recordings
    room_limit: You have reached the maximum number of rooms allowed
    room_limit_exceeded: You have exceeded the number of rooms allowed. Please delete %{difference} room(s) to access this room.
    sessions: Sessions
    settings: Room Settings
    start: Start
    unavailable: This room is currently unavailable due to the owner's email not being verified.
    update_settings_error: There was an error updating the room settings
    update_settings_success: Room settings successfully updated
    wait:
      message: The meeting hasn't started yet.
      auto: You will automatically join when the meeting starts.
  settings:
    account:
      fullname: Full name
      language: Language
      provider: Provider
      image: Image
      image_url: Profile Image URL
      subtitle: Update your Account Info
      title: Account Info
    delete:
      button: Yes, I would like to delete my account.
      disclaimer: If you choose to delete your account, it will <b>NOT</b> be recoverable. All information regarding your account, including settings, rooms, and recording will be removed.
      subtitle: Permanently Delete your Account
      title: Delete Account
    password:
      confirmation: New Password Confirmation
      new: New Password
      old: Old Password
      subtitle: Change your Password
      title: Password
    title: Profile
    search: Search
  signup:
    password_confirm: Password Confirmation
    subtitle: Create an Account
    title: Sign up
    with: Sign up with %{provider}
  terms:
    accept: I accept the %{href}
    accept_existing: I accept the terms and conditions
    title: Terms and Conditions
  test_install: >
    This deployment is using a pre-configured testing server, you should replace this with your own.
    For details, see the %{href}.
  update: Update
  verify:
    accept: Verify
    activated: Account verified!
    already_verified: Account has already been verified
    invalid: Invalid verification link
    not_verified: Your account has not been verified yet.
    resend: Resend verification email
    signin: Please sign in to access your account.
    title: Verify your email
    verification: Verification<|MERGE_RESOLUTION|>--- conflicted
+++ resolved
@@ -47,17 +47,13 @@
         title: Primary Color
         regular: Regular
         lighten: Lighten
-<<<<<<< HEAD
         darken: Darken
-=======
-        Darken: Darken
       recording_visibility:
         public: Public
         private: Private
         info: Set the default recording visbility for new recordings
         title: Recording Default Visibility
         warning: This setting will only be applied to rooms that aren't running
->>>>>>> 0a6bce13
       registration:
         info: Change the way that users register to the website
         title: Registration Method
