# BigBlueButton open source conferencing system - http://www.bigbluebutton.org/.
#
# Copyright (c) 2018 BigBlueButton Inc. and by respective authors (see below).
#
# This program is free software; you can redistribute it and/or modify it under the
# terms of the GNU Lesser General Public License as published by the Free Software
# Foundation; either version 3.0 of the License, or (at your option) any later
# version.
#
# BigBlueButton is distributed in the hope that it will be useful, but WITHOUT ANY
# WARRANTY; without even the implied warranty of MERCHANTABILITY or FITNESS FOR A
# PARTICULAR PURPOSE. See the GNU Lesser General Public License for more details.
#
# You should have received a copy of the GNU Lesser General Public License along
# with BigBlueButton; if not, see <http://www.gnu.org/licenses/>.

# Locale.

de_DE:
  activerecord:
    attributes:
      user:
        accepted_terms: "Teilnahmebedingungen"
        email: E-Mail
        name: Name
        password: Passwort
        password_confirmation: Passwortbestätigung
    errors:
      models:
        user:
          confirmation: stimmt nicht mit dem Passwort überein
  administrator:
    site_settings:
      authentication:
        disabled: Deaktiviert
        enabled: Aktiviert
        info: Nur authentifizierte Nutzer dürfen diesen Raum betreten
        title: Betreten des Raums erfordert Authentifizierung
        user-info: "Sie müssen in Greenlight eingeloggt sein, um diesen Raum zu betreten"
      branding:
        change: Bild ändern
        info: Das in der linken oberen Ecke dargestellte Markenlogo ändern
        placeholder: Bild URL...
        title: Logo
        invalid: Ungültige URL
      cache:
        info: "Löscht den Provider-Zwischenspeicher, wodurch bei einer neuen Anfrage Informationen neu eingegeben werden müssen "
        title: Provider-Zwischenspeicher löschen
        button: Zwischenspeicher löschen
      clear_auth:
        info: Löscht den jetzigen Authenticator für Nutzer wodurch diese sich dann unter Verwendung einer anderen Authentifizierungsmethode neu einloggen können
        title: Jetzigen Authenticator entfernen
        button: Authentifizierung löschen
      color:
        info: Das Ändern der normalen Farbe wird sich auf Heller und Dunkler auswirken. Heller und Dunkler können danach individuell angepasst werden
        title: Primäre Farbe
        regular: Normal
        lighten: Heller
        darken: Dunkler
      log_level:
        title: Log-Level
        information: Log-Level für die gesamte Anwendung ändern
        debug: Debug
        info: Info
        warn: Warnung
        error: Fehler
        fatal: Fatal
        unknown: Unbekannt
      recording_visibility:
        info: Einstellen der Voreinstellung für die Sichtbarkeit neuer Aufzeichnungen
        title: Voreinstellung der Aufzeichnungssichtbarkeit
        warning: Diese Einstellung wirkt sich nur auf noch nicht laufende Konferenzen aus.
      registration:
        info: Verändern der Weise wie sich Teilnehmer auf der Webseite registrieren
        title: Registrierungsmethode
        methods:
          approval: Genehmigen/Verweigern
          invite: Teilnahme durch Einladung
          open: Offene Registrierung
      rooms:
        info: "Limitiert die Anzahl der Räume, die Nutzer einrichten können (inklusive des Startraums). Diese Einstellung wirkt sich nicht auf Administratoren aus."
        title: Anzahl der Räume pro Nutzer
      shared_access:
        info: "Wenn diese Option deaktiviert wird, wird dadurch der Button aus den Raumoptionen entfernt und verhindert, dass Nutzer Räume teilen können"
        title: Nutzern erlauben Räume zu teilen
      subtitle: Greenlight individuell anpassen
      title: Seiteneinstellungen
    flash:
      approved: Teilnehmer wurde erfolgreich genehmigt
      banned: Teilnehmer wurde erfolgreich gesperrt.
      unbanned: Teilnehmer wurde erfolgreich entsperrt.
      delete: Teilnehmer erfolgreich gelöscht
      delete_fail: Löschen des Teilnehmers fehlgeschlagen
      demoted: "Teilnehmer wurde erfolgreich zurückgestuft "
      invite: "Einladung erfolgreich an %{email} geschickt"
      invite_email_verification: "E-Mail-Versand muss aktiviert sein, um diese Methode verwenden zu können. Bitte kontaktieren Sie Ihren Systemadministrator."
      merge_fail: Beim Zusammenführen ist ein Problem aufgetreten. Bitte überprüfen Sie die ausgewählten Nutzer und versuchen Sie es erneut 
      merge_success: Nutzerkonten erfolgreich zusammengeführt
      perm_deleted: Nutzer wurde dauerhaft gelöscht
      promoted: Teilnehmer wurde erfolgreich hochgestuft
      registration_method_updated: Registrierungsmethode erfolgreich aktualisiert
      reset_password: "Dem Teilnehmer wurde eine E-Mail zur Passwortrücksetzung geschickt. (Bitte weisen Sie ihn darauf hin, den Spamordner zu überprüfen, falls er sie nicht erhalten hat)"
      restored: Nutzer wurde erfolgreich wiederhergestellt
      room_configuration: Raum-Konfiguration erfolgreich geändert
      settings: Seiteneinstellungen erfolgreich geändert
      unauthorized: "Sie haben nicht die notwendigen Rechte, um diese Änderung bei diesem Teilnehmer vorzunehmen."
    recordings:
      title: Serveraufzeichnungen
      no_recordings: Dieser Raum hat keine Aufzeichnungen.
    roles:
      appear_in_share_list: Nutzer mit dieser Rolle im Dropdown-Menü zum Teilen von Räumen einschließen
      can_create_rooms: Kann Räume erstellen
      delete: Rolle löschen
      invalid_create: Es kam zu einem Problem beim Erzeugen einer neuen Rolle. Bitte prüfen Sie die Rollenwerte und versuchen Sie es erneut
      invalid_order: Es kam zu einem Problem beim Aktualisieren der Rollenpriorität. Bitte prüfen Sie die Werte und versuchen Sie es erneut
      invalid_update: Es kam zu einem Problem beim Aktualisieren der Rollenrechte. Bitte prüfen Sie die Werte und versuchen Sie es erneut
      manage_rooms_recordings: "Erlaube Nutzern mit dieser Rolle, Serverräume und deren Aufzeichnungen zu verwalten"
      name: Rollenname
      new_role: Neue Rolle erstellen
      role_has_users: "Diese Rolle ist %{user_count} Konten zugewiesen. Bitte entfernen Sie alle Konten dieser Rolle, bevor Sie sie löschen."
      title: Rollen
      promote_email: "Nutzern eine E-Mail schicken, wenn Ihnen diese Rolle zugewiesen wird"
      demote_email: "Nutzern eine E-Mail schicken, wenn Ihnen diese Rolle entzogen wird"
      edit_site_settings: "Nutzern mit dieser Rolle erlauben, die primären Webseiteneinstellungen zu ändern"
      edit_roles: "Nutzern mit dieser Rolle erlauben, andere Rollen zu verändern"
      manage_users: "Nutzern mit dieser Rolle erlauben, andere Nutzer zu verwalten"
      invalid_assignment: Es kam zu einem Problem bei der Zuweisung der Rollen zu einem Nutzer. Bitte prüfen Sie die Werte und versuchen Sie es erneut 
      colour:
        title: Rollenfarbe
        info: "Die Farbe einstellen, die dieser Rolle zugewiesen wird"
    room_configuration:
      title: Raum-Konfiguration
      mute:
        info: "Automatisches Stummschalten des Teilnehmers, wenn er der BigBlueButton-Konferenz beitritt"
      require_moderator:
        info: "Informiert den Moderator der BigBlueButton-Konferenz, wenn ein Teilnehmer versucht, dem Meeting beizutreten. Wenn der Teilnehmer zugelassen wird, kann er dem Meeting beitreten."
      allow_any:
        info: "Ermöglicht es jedem Teilnehmer, die Konferenz jederzeit zu starten. Standardmäßig kann nur der Rauminitiator die Besprechung starten."
      all_moderator:
        info: "Gewährt allen Teilnehmern Moderatorenrechte in BigBlueButton, wenn sie an der Konferenz teilnehmen."
      options:
        disabled: Deaktiviert
        enabled: Immer aktiviert
        optional: Optional
    rooms:
      title: Serverräume
      table:
        id: ID
        not_running: Läuft nicht
        running: Läuft
        status: Status
        view: Ansehen
    title: Organisationseinstellungen
    users:
      invite: Teilnehmer einladen
      edit:
        title: Teilnehmerdetails editieren
      settings:
        approve: Freischalten
        decline: Abweisen
        ban: Sperren
        delete: Löschen
        edit: Ändern
        edit_roles: Nutzerrollen verändern
        merge: Zusammenführen
        perm_delete: Dauerhaft löschen
        unban: Konto freischalten
        undelete: Löschung rückgängig machen
      table:
        authenticator: Authenticator
        created: Erzeugt
        name: Name
        not_found: Keinen Teilnehmer für Ihre Suchkriterien gefunden
        no_users: Kein Teilnehmer gefunden
        role: Rolle
        uid: Teilnehmer ID
        username: THM-Kennung
      title: Teilnehmer verwalten
  add_to_google_calendar: "Zum Google Kalender hinzufügen"
  bigbluebutton: BigBlueButton
  bigbluebutton_exception: "Ups, beim Start der Konferenz ist ein Fehler aufgetreten!"
  cancel: Abbrechen
  cookies:
    cookie_info: Cookies helfen uns bei der Bereitstellung unserer Dienste. Durch die Nutzung der Dienste stimmen Sie der Nutzung von Cookies zu.
    cookie_button: Ich stimme zu
  copied: Kopiert
  copy: Kopieren
  date:
    month_names: [~, Januar, Februar, März, April, Mai, Juni, Juli, August, September, Oktober, November, Dezember]
  default_admin: "Sie verwenden immer noch das voreingestellte Passwort für dieses Konto. Bitte klicken Sie <a href=\"%{edit_link}\">hier</a>, um es zu ändern"
  delete: Löschen
  delivery_error: Während der E-Mail-Zustellung ist ein Fehler aufgetreten. Bitte kontaktieren Sie einen Administrator!
  docs: Dokumentation
  email: E-Mail
  email_sent: "%{email_type}: Es wurde eine E-Mail an Sie verschickt! (Bitte prüfen Sie Ihren Spamordner, falls Sie die E-Mail nicht erhalten haben)"
  enter_your_name: Geben Sie Ihren Namen ein!
  errors:
    bigbluebutton:
      help: "Bitte stellen Sie sicher, dass die notwendigen Schritte durchgeführt wurden. <a href=\"%{doc_link}\">Mehr erfahren</a>"
      message: BigBlueButton Endpunkt und Geheimnis ungültig
      title: Serverfehler
    internal:
      message: "Es sieht so aus, als ob irgendwas schiefgelaufen ist."
      help: "Der Fehler wurde gespeichert, wir werden ihn analysieren!"
      report: Problem melden
    maintenance:
      message: "Entschuldigung, wir befinden uns im Wartungsmodus."
      help: Wir sind in Kürze wieder da!
    migration_error:
      contact_admin: "Wenn Sie kein Administrator sind, kontaktieren Sie bitte einen."
      continue: Ich möchte bleiben und 1.0 verwenden.
      notice: >
        Greenlight hat einen Datenbankmigrationsfehler bemerkt.<br> Dies kann auftreten, weil Sie noch nicht auf Greenlight 2.0. upgedatet haben.
      upgrade: "Zeigen Sie mir, wie ich auf Version 2.0. update!"
      version: "Wir haben eine neue Version von Greenlight veröffentlicht, aber Ihre Datenbank ist damit nicht kompatibel."
    messages:
      blank: darf nicht leer sein
      too_short: ist zu kurz
      invalid: ist ungültig
      taken: wird bereits verwendet
      accepted: muss akzeptiert werden
      confirmation: "passt nicht zu %{attribute}"
      inclusion: ist nicht Teil der Liste
    no_provider:
      message: "Die Seite, auf die Sie zugreifen möchten, ist nicht aktiviert."
      help: "Bitte kontaktieren Sie Ihren Systemadministrator, damit er Greenlight einrichtet."
    not_found:
      message: Entschuldigung! Die aufgerufene Seite existiert nicht.
      help: "Ist es möglich, dass es entfernt wurde?"
      user_not_found:
        help: Bitte kontaktieren Sie einen Administrator.
        message: "Entschuldigung, dieser Nutzer ist nicht registriert."
      user_missing:
        help: Bitte prüfen Sie die URL und versuchen Sie es erneut
        message: Die eingegebene URL ist ungültig.
    title: Fehler
    unauthorized:
      message: Sie haben keinen Zugriff auf diese Anwendung
      help: "Falls Sie glauben, dass hier ein Fehler vorliegt, kontaktieren Sie Ihren Systemadministrator."
  expired_reset_token: Der Link zum Zurücksetzen des Passworts ist abgelaufen!
  features:
    title: Eigenschaften
    rooms: Personalisierte Räume
    recordings: Aufzeichnungsmanagement
    designs: Eigene Designs
    authentication: Nutzerauthentifizierung
  footer:
    powered_by: "Bereitgestellt durch %{href}."
  forgot_password:
    subtitle: Passwort vergessen
    email: E-Mail
    submit: Abschicken
  go_back: Zurück
  greenlight: Greenlight
  header:
    all_recordings: Alle Aufzeichnungen
    dropdown:
      account_settings: Organisation
      help: "Brauchen Sie Hilfe?"
      home: Startseite
      settings: Profil
      signout: Abmelden
  home_room: Startraum
  info_update_success: Information erfolgreich aktualisiert.
  invalid_credentials: "Die eingegebene E-Mail und das Passwort sind nicht richtig. Bitte versuchen Sie es erneut oder wählen Sie die Option Ihr Passwort zurückzusetzen, falls Sie es vergessen haben."
  invalid_login_method: Die Anmeldung scheiterte aufgrund einer Unstimmigkeit mit dem Konto. Sie müssen sich mit Omniauth anmelden.
  invite_message: "Um jemanden zur Konferenz einzuladen, schicken Sie ihm diesen Link:"
  javascript:
    room:
      mailer:
        subject: 'hat Sie eingeladen, sich eine Aufzeichnung anzusehen.'
        body: 'Um sich die Aufzeichnung anzusehen, folgen Sie diesem unten stehenden Link:'
        autogenerated: 'Diese E-Mail wurde automatisch von BigBlueButton generiert.'
        footer: 'BigBlueButton ist ein quelloffenes Webkonferenzsystem. Für mehr Information über BigBlueButton besuchen Sie https://bigbluebutton.org/'
    search:
      start: Suche beginnen...
  landing:
    about: "%{href} ist eine benutzerfreundliche Oberfläche für das Open-Source-Webkonferenzsystem BigBlueButton. Sie können Ihre eigenen Räume erstellen, um Konferenzen zu veranstalten oder können bestehenden Konferenzen über einen kurzen und bequemen Link beitreten."
    welcome: Willkommen zu BigBlueButton.
    video: Schauen Sie sich unsere Anleitung zur Verwendung von Greenlight an
    upgrade: "Zeigen Sie mir, wie ich auf Version 2.0. update!"
    version: "Wir haben eine neue Version von Greenlight veröffentlicht, aber Ihre Datenbank ist damit nicht kompatibel."
  language_default: Voreinstellung (Browsersprache)
  ldap_error: "Verbindung zum LDAP Server konnte nicht hergestellt werden. Bitte überprüfen Sie die LDAP Konfiguration und stellen Sie sicher, dass der LDAP-Server läuft."
  login: Einloggen
  login_title: Melde dich mit deinen THM-Daten an!
  mailer:
    user:
      approve:
        info: Ihr Konto wurde genehmigt.
        signin: "Um auf Ihre persönlichen Räume zuzugreifen, klicken Sie bitte auf den unten stehenden Button und loggen Sie sich ein. "
        signin_link: Einloggen
        signup:
          info: Ein neuer Nutzer hat sich bei Greenlight angemeldet.
          more-info: "Um diesem Nutzer Zugriff auf Greenlight zu geben, müssen Sie sein Konto in den Organisationseinstellungen genehmigen."
          admins_link: Organisationsseite besuchen
          subject: Neue Greenlight Nutzerregistrierung
          username: "Der Nutzer hat sich mit dem Namen %{name} und der E-Mail %{email} registriert."
        subject: Konto genehmigt
        username: "Ihr Nutzername ist %{email}."
      demoted:
        info: "Sie sind nicht länger ein %{role} auf %{url}."
        more-info: Sie haben nun dieselben Rechte wie alle normalen Nutzer.
        root_link: Einloggen
        subtitle: "%{role} Rechte entzogen"
      invite:
        info: "Sie wurden von %{name} in Ihren persönlichen Bereich eingeladen"
        signup_info: "Um sich mit Ihrer E-Mail anzumelden, klicken Sie den untenstehenden Button und folgen Sie den Schritten."
        signup_link: Registrieren
        signup:
          info: Ein eingeladener Nutzer hat sich bei Greenlight registriert.
          admins_link: Organisationsseite besuchen
          subject: Registrierung neuer Greenlight-Nutzer
          username: "Der Nutzer hat sich mit dem Namen %{name} und der E-Mail %{email} registriert."
        subject: Einladung zur BigBlueButton-Teilnahme
        username: "Ihr Nutzername ist %{email}."
      password_reset:
        title: 'Passwort zurücksetzen'
        welcome: "Es wurde eine Passwortrücksetzung für die E-Mail-Adresse <b>%{email}</b> angefordert."
        message: 'Falls Sie Ihr Passwort zurücksetzen wollen, klicken Sie bitte auf den folgenden Link:'
        reset_link: Passwort zurücksetzen
        expire: Dieser Link wird in zwei Stunden ungültig.
        ignore: "Sie können diese E-Mail einfach ignorieren, falls Sie keine Anfrage zum Passwortrücksetzung abgeschickt haben."
      promoted:
        admins_link: Organisationsseite besuchen
        info: "Sie sind jetzt ein %{role} auf %{url}."
        more-info: "Um sich Ihre neuen Rechte anzusehen, besuchen Sie %{url}."
        subtitle: "%{role} Rechte erteilt"
      verify_email:
        welcome: "Willkommen zu Ihrem persönlichem Bereich, %{name}!"
        success: "Durch den Einsatz von %{bigbluebutton}, können Sie Ihre eigenen Räume erstellen, dort Konferenzen durchführen und mit anderen zusammenarbeiten."
        username: "Ihr Benutzername ist  %{email}."
        verify: "Zur Kontoverifikation, klicken Sie bitte auf den untenstehenden Link."
        verify_text: 'Um Ihr Konto zu verifizieren, folgen Sie diesem Link: %{url}'
        verify_link: Konto verifizieren
        thanks: Danke für Ihre Registrierung. Wir wünschen Ihnen noch einen wunderbaren Tag!
  maintenance:
    window_alert: "Wartung geplant für %{date}."
  max_concurrent: Die maximale Anzahl gleichzeitiger Verbindungen ist erreicht!
  merged: Zusammengeführt
  modal:
    create_role:
      create: Neue Rolle erstellen
      footer_text: "Sie können die individuellen Rechte für diese Rolle ändern, nachdem Sie die Rolle angelegt haben"
      name_placeholder: Rollennamen eingeben...
      not_blank: Der Rollenname darf nicht leer sein.
      title: Neue Rolle erstellen
    create_room:
      access_code: Zugangscode
      access_code_placeholder: Generieren eines optionalen Raumzugangscodes
      auto_join: Automatisch dem Raum beitreten
      create: Raum erstellen
      free_delete: Sie können den Raum jederzeit wieder löschen.
      name_placeholder: Geben Sie einen Raumnamen ein...
      not_blank: Es muss ein Raumname angegeben werden.
      title: Neuen Raum erstellen
    delete_account:
      confirm: "Sind Sie sicher, dass Sie dieses Konto löschen wollen?"
      delete: "Ich bin sicher, das Konto soll gelöscht werden."
      keep: Ich behalte ihn doch.
      delete_warning: Dies deaktiviert das Nutzerkonto. Alle deaktivierten Nutzer findet man unter dem Tab Gelöscht.
      warning: "Diese Entscheidung ist endgültig. Sie werden <b>nicht</b> in der Lage sein, damit verbundene Daten wiederherzustellen."
    delete_room:
      confirm: "Sind Sie sicher, dass Sie %{room} löschen wollen?"
      delete: Ich will diesen Raum löschen.
      keep: Ich will ihn doch nicht löschen.
      warning: "Sie werden <b>nicht</b> in der Lage sein, diesen Raum wiederherzustellen"
      recording_warning: "oder jegliche seiner %{recordings_num} verknüpften Aufzeichnungen."
    invite_user:
      email_placeholder: E-Mail-Adressen der Nutzer (durch Kommas getrennt)
      footer: "Der Nutzer wird eine E-Mail mit Anweisungen erhalten, wie er sich registrieren kann "
      send: Einladung schicken
      title: Nutzer einladen
    login:
      or: oder
      with: "Anmelden mit THM-Daten"
      forgot_password: "Passwort vergessen?"
    rename_recording:
    remove_shared:
      title: "Sind Sie sicher, dass Sie diesen Raum aus Ihrer Raumliste entfernen wollen?"
      delete: Ich bin mir sicher. Der Raum soll entfernt werden.
      warning: Sie werden  <b>keinen</b> Zugriff mehr auf diesen Raum haben.
    room_settings:
      title: Raumeinstellungen
      update: Raum aktualisieren
      client: Client auswählen
      join_moderator: Alle Nutzer nehmen als Moderator teil
      mute: Teilnehmer beim Betreten stummschalten
      require_approval: Freigabe durch Moderator bevor der Raum betreten werden kann
      start: Jeder Teilnehmer kann das Meeting starten
      footer_text: Anpassungen des Raums können jederzeit vorgenommen werden.
    rename_room:
      name_placeholder: Neuen Raumnamen eingeben...
    share_access:
      footer: "Wenn ein Raum mit einem Nutzer geteilt wird, erhält dieser Nutzer dadurch das Recht im Raum eine Konferenz zu starten und die Aufzeichnungen des Raums anzusehen."
      list: Geteilt mit
      title: Raumzugang teilen
      save: Änderungen speichern
      cancel_changes: Änderungen abbrechen
      select: Nutzer auswählen
    merge_user:
      cancel: Abbrechen
      from: Zusammenzuführendes Konto
      title: Nutzerkonten zusammenführen
      to: Primäres Konto
      save: Zusammenführen
      footer: "Die Räume des zusammenzuführenden Kontos werden auf die Raumliste des primären Kontos übertragen, danach wird das zusammenzuführende Konto gelöscht."
  name_update_success: Raumname erfolgreich geändert!
  no_user_email_exists: "Es gibt keinen Nutzer mit der angegebenen E-Mail. Stellen Sie sicher, dass Sie sich nicht vertippt haben."
  omniauth_error: Es ist ein Fehler bei der Authentifizierung über Omniauth aufgetreten. Versuchen Sie es nochmal oder kontaktieren Sie einen Administrator.
  omniauth_specific_error: "%{error} ist während der Authentifizierung mit Omniauth aufgetreten. Bitte versuchen Sie es nochmal oder kontaktieren Sie einen Administrator!"
  pagy:
    nav:
      prev: "&lsaquo; Vorheriges"
      next: "Nächstes &rsaquo;"
      gap: "&hellip;"
  password: Passwort
  password_empty_notice: Das Passwort kann nicht leer bleiben.
  password_reset_success: Passwort wurde zurückgesetzt.
  password_different_notice: Passwortbestätigung ist nicht zutreffend.
  provider:
    google: Google
    office365: Office 365
    twitter: Twitter
    ldap: LDAP
  recaptcha:
    errors:
      recaptcha_unreachable: "Ups, es war nicht möglich die reCAPTCHA Antwort zu überprüfen. Bitte versuchen Sie es nochmals."
      verification_failed: "reCAPTCHA Verifikation fehlgeschlagen, bitte nochmals versuchen."
  recording:
    all_recordings: Alle Aufzeichnungen
    email: Aufzeichnungslink per E-Mail
    error: "Beim Abruf von %{count} Aufzeichnung(en) ist ein Fehler aufgetreten."
    no_recordings: "Dieser Raum hat keine %{inject} Aufzeichnungen."
    no_user_recordings: Momentan sind keine Aufzeichnungen verfügbar.
    no_matched_recordings: "Keine %{inject} Aufzeichnungen passen zu Ihrer Suche."
    recorded_on: "Aufgezeichnet am %{date}"
    table:
      name: Name
      thumbnails: Vorschau
      length: Dauer
      users: Teilnehmer
      visibility: Sichtbarkeit
      formats: Formate
    visibility:
      public: Öffentlich
      unlisted: Nicht gelistet
    format:
      notes: Notizen
      podcast: Podcast
      presentation: Präsentation
      statistics: Statistik
      video: Video
  registration:
    approval:
      fail: "Ihr Konto wurde noch nicht freigeschaltet. Falls Sie sich bereits vor mehreren Tagen registriert haben, kontaktieren Sie bitte Ihren Administrator."
      signup: Ihr Konto wurde erfolgreich erstellt. Es wurde an einen Administrator zur Freigabe geschickt.
    banned:
      fail: "Sie haben keinen Zugriff auf dieses Applikation. Falls Sie denken, dass hier ein Fehler vorliegt, kontaktieren Sie bitte Ihren Administrator." 
    deprecated:
      new_signin: Wählen Sie eine neue Loginmethode für Ihr Konto aus. Alle Ihre Räume und Ihr altes Konto werden auf einen neues Konto migriert.
      twitter_signin: "Das Einloggen über Twitter wird bald nicht mehr unterstützt und wird in einer zukünftigen Version ganz entfernt. Klicken Sie <a href=\"%{link}\"> hier </a> um Ihren Account auf eine neue Authentifizierungsmethode umzustellen"
      twitter_signup: Einloggen über Twitter wird abgeschafft. Bitte verwenden Sie eine andere Loginmethode
      merge_success: Ihr Twitter Account wurde erfolgreich mit dem neuen Account zusammengeführt. Der Zugang über Ihren Twitter Account wurde gelöscht.
    invite:
      fail: "Ihr Token ist entweder ungültig oder er ist abgelaufen. Falls Sie denken, dass hier ein Fehler vorliegt, kontaktieren Sie bitte Ihren Administrator."
      no_invite: "Sie sind nicht zu Teilnahme eingeladen. Bitte kontaktieren Sie Ihren Administrator, um eine Einladung zu erhalten."
  remove: Entfernen
  rename: Umbenennen
  reset_password:
    subtitle: Passwort zurücksetzen
    password: Neues Passwort
    confirm: Bestätigung Ihres neuen Passworts
    update: Passwort aktualisieren
    auth_change: "Die Authentifizierungsmethode wurde geändert. Bitte prüfen Sie Ihre E-Mail, um ein Passwort einzurichten."
  roles:
    active: Aktiv
    admin: Admin
    banned: Gesperrt
    deleted: Gelöscht
<<<<<<< HEAD
    pending: Wartend
    user: Benutzer
=======
    pending: Noch nicht erledigt
    user: Student/in
>>>>>>> d2362e16
  room:
    access_code_required: "Bitte geben Sie einen gültigen Zugangscode ein, um den Raum zu betreten"
    create_room: Raum erstellen
    create_room_error: Bei der Erstellung des Raums ist ein Fehler aufgetreten
    create_room_success: Raum erfolgreich erstellt
    delete:
      home_room: Der Startraum des Users kann nicht gelöscht werden
      success: Raum erfolgreich gelöscht
      fail: "Raum konnte nicht gelöscht werden (%{error})"
    enter_the_access_code: Eingabe des Raumzugangscodes
    invalid_provider: "Sie haben eine ungültige URL eingegeben, bitte überprüfen Sie die URL und versuchen Sie es erneut."
    invited: Sie wurden zur Teilnahme eingeladen
    invite_participants: Teilnehmer einladen
    join: Teilnehmen
    last_session: "Letzte Konferenz am %{session}"
    login: Betreten
    owner: Initiator
    owner_banned: Dieser Raum ist aktuell nicht verfügbar
    no_room:
      description: "Geben Sie die Raum-URL oder die Raum-ID des Raums ein, den Sie betreten möchten."
      edit_profile: Nutzerprofil editieren
      go_to: Raum betreten
      invalid_room_uid: Die angegebene Raum-URL/ID ist ungülltig.
      placeholder: Raum-URL/ID
      no_recent_rooms: Sie haben keine kürzlich betretenen Räume
      recent_rooms: Den kürzlich betretenen Raum betreten
      title: Raum betreten
    no_sessions: In diesem Raum haben noch keine Konferenzen stattgefunden.
    recordings: Aufzeichnungen des Raums
    room_limit: Sie haben die maximale Anzahl von Räumen eingerichtet.
    room_limit_exceeded: "Sie haben die Anzahl der erlaubten Räume überschritten. Bitte löschen Sie %{difference} Räume, um diesen Raum zu betreten."
    sessions: Konferenzen
    settings: Raumeinstellungen
    share: Zugriff verwalten
    shared_by: "Geteilt von %{email}"
    remove_shared_access_success: Geteilten Raum erfolgreich von der Raumliste entfernt
    remove_shared_access_error: Beim Entfernen des geteilten Raums von der Raumliste ist ein Fehler aufgetreten
    shared_access_success: Raum erfolgreich geteilt
    shared_access_error: Beim Teilen des Raums ist ein Fehler aufgetreten
    start: Starten
    unavailable: "Der Raum ist aktuell nicht verfügbar, weil die E-Mail des Rauminitiators noch nicht verifiziert wurde."
    update_settings_error: Bei der Aktualisierung der Raumeinstellungen ist ein Fehler aufgetreten.
    update_settings_success: Raumeinstellungen erfolgreich aktualisiert
    wait:
      message: Die Konferenz hat noch nicht begonnen.
      auto: "Sie treten der Konferenz automatisch bei, sobald sie begonnen hat."
  settings:
    account:
      fullname: Vollständiger Name
      language: Sprache
      provider: Anbieter
      image: Bild
      image_url: URL des Profilbilds
      roles: Nutzerrollen
      subtitle: Kontoinformationen aktualisieren
      title: Kontoinformationen
    delete:
      button: "Ja, ich möchte mein Konto löschen."
      disclaimer: "Wenn Sie Ihr Konto löschen, können Sie es <b>NICHT</b> wiederherstellen. Alle mit Ihrem Konto verbundenen Informationen - wie Einstellungen, Räume und Aufzeichnungen - werden gelöscht."
      subtitle: Konto endgültig löschen
      title: Konto löschen
    password:
      confirmation: Bestätigung von neuem Passwort
      new: Neues Passwort
      old: Altes Passwort
      subtitle: Passwort ändern
      title: Passwort
    title: Profil
    search: Suche
  signup:
    password_confirm: Passwortbestätigung
    subtitle: Konto erstellen
    title: Registrieren
    with: "Registrieren mit %{provider}"
  terms:
    accept: "Ich akzeptiere die %{href}"
    accept_existing: Ich akzeptiere die Teilnahmebedingungen
    title: Allgemeine Nutzungsbedingungen
  test_install: >
    Diese Installation verwendet einen vorkonfigurierten Testserver. Sie sollten diesen durch Ihren eigenen Server ersetzen. Weitere Informationen dazu unter %{href}.
  update: Aktualisieren
  verify:
    accept: Verifizieren
    activated: Konto verifiziert!
    already_verified: Konto wurde bereits verifiziert
    invalid: Ungültiger Verifikationslink
    not_verified: Ihr Konto wurde noch nicht verifiziert.
    resend: E-Mail zur Verifikation erneut versenden
    signin: "Bitte melden Sie sich an, um auf Ihr Konto zuzugreifen."
    title: Verifizierung Ihrer E-Mail-Adresse
    verification: Verifikation<|MERGE_RESOLUTION|>--- conflicted
+++ resolved
@@ -478,13 +478,8 @@
     admin: Admin
     banned: Gesperrt
     deleted: Gelöscht
-<<<<<<< HEAD
     pending: Wartend
-    user: Benutzer
-=======
-    pending: Noch nicht erledigt
     user: Student/in
->>>>>>> d2362e16
   room:
     access_code_required: "Bitte geben Sie einen gültigen Zugangscode ein, um den Raum zu betreten"
     create_room: Raum erstellen
