# BigBlueButton open source conferencing system - http://www.bigbluebutton.org/.
#
# Copyright (c) 2018 BigBlueButton Inc. and by respective authors (see below).
#
# This program is free software; you can redistribute it and/or modify it under the
# terms of the GNU Lesser General Public License as published by the Free Software
# Foundation; either version 3.0 of the License, or (at your option) any later
# version.
#
# BigBlueButton is distributed in the hope that it will be useful, but WITHOUT ANY
# WARRANTY; without even the implied warranty of MERCHANTABILITY or FITNESS FOR A
# PARTICULAR PURPOSE. See the GNU Lesser General Public License for more details.
#
# You should have received a copy of the GNU Lesser General Public License along
# with BigBlueButton; if not, see <http://www.gnu.org/licenses/>.

# Locale.

de_DE:
  activerecord:
    attributes:
      user:
        accepted_terms: "Allgemeine Nutzungsbedingungen"
        email: E-Mail
        name: Name
        password: Passwort
        password_confirmation: Passwortbestätigung
    errors:
      models:
        user:
          confirmation: stimmt nicht mit dem Passwort überein
  administrator:
    site_settings:
      authentication:
        disabled: Deaktiviert
        enabled: Aktiviert
        info: Nur authentifizierte Nutzer dürfen diesen Raum betreten
        title: Betreten des Raums erfordert Authentifizierung
        user-info: "Sie müssen sich oben anmelden, um diesem Raum beitreten zu können."
      branding:
        change: Bild ändern
        info: Das in der linken oberen Ecke dargestellte Logo ändern
        placeholder: Bild URL...
        title: Logo
        invalid: Ungültige URL
      legal:
        change: URL ändern
        info: Die URL für den Link zum Impressum am Seitenende ändern
        placeholder: URL des Impressums
        title: Impressum
        invalid: Ungültige URL
      privpolicy:
        change: URL ändern
        info: Die URL für den Link zur Datenschutzerklärung am Seitenende ändern
        placeholder: URL der Datenschutzerklärung
        title: Datenschutzerklärung
        invalid: Ungültige URL
      cache:
        info: "Löscht den Provider-Zwischenspeicher, wodurch bei einer neuen Anfrage Informationen neu eingegeben werden müssen "
        title: Provider-Zwischenspeicher löschen
        button: Zwischenspeicher löschen
      clear_auth:
        info: Löscht den jetzigen Authenticator für Nutzer wodurch diese sich dann unter Verwendung einer anderen Authentifizierungsmethode neu einloggen können
        title: Jetzigen Authenticator entfernen
        button: Authentifizierung löschen
      color:
        info: Die Änderung der normalen Farbe wird sich auf Heller und Dunkler auswirken. Heller und Dunkler können danach individuell angepasst werden
        title: Primäre Farbe
        regular: Normal
        lighten: Heller
        darken: Dunkler
      log_level:
        title: Log-Level
        information: Log-Level für die gesamte Anwendung ändern
        debug: Debug
        info: Info
        warn: Warnung
        error: Fehler
        fatal: Fatal
        unknown: Unbekannt
      recording_visibility:
        info: Einstellen der Voreinstellung für die Sichtbarkeit neuer Aufzeichnungen
        title: Voreinstellung der Aufzeichnungssichtbarkeit
        warning: Diese Einstellung wirkt sich nur auf noch nicht laufende Konferenzen aus.
      require_consent:
        info: "Diese Einstellung ermöglicht eine Raumeinstellung, bei der Rauminitiatoren festlegen können, welche Räume aufgezeichnet werden können. Teilnehmer, die einem aufgezeichneten Raum beitreten, müssen vor dem Beitritt zustimmen."
        title: Erfordert die Zustimmung des Rauminitiators und der Teilnehmer zur Aufzeichnung
      maintenance_banner:
        info: "Zeigt ein Banner an, um die Nutzer über eine geplante Wartungsarbeit zu informieren"
        title: Banner für Wartungsarbeiten
        display: Setzen
        clear: Löschen
        time: "Beispiel: Aktualisierung geplant am 13. Dezember um 23:00 Uhr MEZ. Nutzer könnten Probleme bei der Anmeldung haben."        
      preupload:
        info: "Nutzer können eine Präsentation vorab hochladen, die als Standardpräsentation für diesen speziellen Raum verwendet werden soll"
        title: "Nutzern erlauben, Präsentationen vorab hochzuladen"
      registration:
        info: "Methode ändern, wie sich Nutzer auf der Website registrieren"
        title: Registrierungsmethode
        methods:
          approval: Zulassen/Ablehnen
          invite: Teilnahme durch Einladung
          open: Offene Registrierung
      rooms:
        info: "Limitiert die Anzahl der Räume, die Nutzer einrichten können (inklusive des Startraums). Diese Einstellung wirkt sich nicht auf Administratoren aus."
        title: Anzahl der Räume pro Nutzer
      shared_access:
        info: "Wenn diese Option deaktiviert wird, wird dadurch der Button aus den Raumoptionen entfernt und verhindert, dass Nutzer Räume teilen können"
        title: Nutzern erlauben Räume zu teilen
      subtitle: Greenlight individuell anpassen
      tabs:
        appearance: Darstellung
        administration: Administration
        settings: Einstellungen
      title: Grundeinstellungen
    flash:
      approved: Nutzer wurde erfolgreich genehmigt.
      banned: Nutzer wurde erfolgreich gesperrt.
      unbanned: Nutzer wurde erfolgreich entsperrt.
      delete: Nutzer erfolgreich gelöscht
      delete_fail: Löschen des Nutzers fehlgeschlagen
      demoted: "Nutzer wurde erfolgreich zurückgestuft "
      invite: "Einladung erfolgreich an %{email} geschickt"
      invite_email_verification: "E-Mail-Versand muss aktiviert sein, um diese Methode verwenden zu können. Bitte kontaktieren Sie Ihren Systemadministrator."
      merge_fail: Beim Zusammenführen der Nutzerkonten ist ein Problem aufgetreten. Bitte überprüfen Sie die ausgewählten Nutzer und versuchen Sie es erneut
      merge_success: Nutzerkonten erfolgreich zusammengeführt
      perm_deleted: Nutzer wurde dauerhaft gelöscht
      promoted: Nutzer wurde erfolgreich hochgestuft
      registration_method_updated: Registrierungsmethode erfolgreich aktualisiert
      reset_password: "Dem Nutzer wurde eine E-Mail zur Passwortrücksetzung geschickt. (Bitte weisen Sie ihn darauf hin, den Spamordner zu überprüfen, falls er sie nicht erhalten hat)"
      restored: Nutzer wurde erfolgreich wiederhergestellt
      room_configuration: Raumkonfiguration erfolgreich geändert
      settings: Grundeinstellungen erfolgreich geändert
      unauthorized: "Sie haben nicht die notwendigen Rechte, um diese Änderung bei diesem Teilnehmer vorzunehmen."
    recordings:
      title: Serveraufzeichnungen
      no_recordings: Keine Aufzeichnungen vorhanden.
    roles:
      appear_in_share_list: Nutzer mit dieser Rolle im Dropdown-Menü zum Teilen von Räumen einschließen
      can_create_rooms: Kann Räume erstellen
      delete: Rolle löschen
      invalid_create: Es kam zu einem Problem beim Erzeugen einer neuen Rolle. Bitte prüfen Sie die Rollenwerte und versuchen Sie es erneut
      invalid_order: Es kam zu einem Problem beim Aktualisieren der Rollenpriorität. Bitte prüfen Sie die Werte und versuchen Sie es erneut
      invalid_update: Es kam zu einem Problem beim Aktualisieren der Rollenrechte. Bitte prüfen Sie die Werte und versuchen Sie es erneut
      manage_rooms_recordings: "Nutzern mit dieser Rolle erlauben, Serverräume und deren Aufzeichnungen zu verwalten"
      name: Rollenname
      new_role: Neue Rolle erstellen
      role_has_users: "Diese Rolle ist %{user_count} Konten zugewiesen. Bitte entfernen Sie alle Konten dieser Rolle, bevor Sie sie löschen."
      title: Rollen
      promote_email: "Nutzern eine E-Mail schicken, wenn Ihnen diese Rolle zugewiesen wird"
      demote_email: "Nutzern eine E-Mail schicken, wenn Ihnen diese Rolle entzogen wird"
      edit_site_settings: "Nutzern mit dieser Rolle erlauben, die Grundeinstellungen zu ändern"
      edit_roles: "Nutzern mit dieser Rolle erlauben, andere Rollen zu verändern"
      manage_users: "Nutzern mit dieser Rolle erlauben, andere Nutzer zu verwalten"
      invalid_assignment: Es kam zu einem Problem bei der Zuweisung der Rollen zu einem Nutzer. Bitte prüfen Sie die Werte und versuchen Sie es erneut
      colour:
        title: Rollenfarbe
        info: "Die Farbe einstellen, die dieser Rolle zugewiesen wird"
    room_configuration:
      title: Raumkonfiguration
      mute:
        info: "Automatisches Stummschalten des Teilnehmers, wenn er der BigBlueButton-Konferenz beitritt"
      require_moderator:
        info: "Informiert den Moderator der BigBlueButton-Konferenz, wenn ein Teilnehmer beitreten möchte. Erst wenn dieser zugelassen wird, kann er der Konferenz beitreten."
      allow_any:
        info: "Ermöglicht es jedem Teilnehmer, die Konferenz jederzeit zu starten. Standardmäßig kann nur der Rauminitiator die Konferenz starten."
      all_moderator:
        info: "Gewährt allen Teilnehmern Moderatorenrechte in BigBlueButton, wenn sie an der Konferenz teilnehmen."
      recordings:
        info: "Ermöglicht Rauminitiatoren die Festlegung, ob sie die Option zum Aufzeichnen eines Raums wünschen oder nicht. Wenn diese Option aktiviert ist, muss der Moderator auch nach Beginn der Konferenz auf den Button \"Aufzeichnen\" klicken."
      options:
        disabled: Deaktiviert
        enabled: Immer aktiviert
        optional: Optional
    rooms:
      timeout: "Aufgrund der Zeitüberschreitung der %{server} Server-Anfrage sind die Informationen zum Status und zu den Teilnehmern möglicherweise nicht korrekt"
      title: Serverräume
      table:
        ended: "Beendet: %{session}"
        id: ID
        not_running: Läuft nicht
        participants: Teilnehmer
        running: Läuft
        started: "Gestartet: %{session}"
        status: Status
        view: Ansehen
    title: Organisationseinstellungen
    users:
      invite: Nutzer einladen
      edit:
        title: Nutzerdetails bearbeiten
      settings:
        approve: Zulassen
        decline: Ablehnen
        ban: Sperren
        delete: Löschen
        edit: Ändern
        edit_roles: Nutzerrollen bearbeiten
        merge: Zusammenführen
        perm_delete: Dauerhaft löschen
        unban: Konto freischalten
        undelete: Löschung rückgängig machen
      table:
        authenticator: Authenticator
        created: Erzeugt
        time: Zeitpunkt
        name: Name
        not_found: Keinen Teilnehmer für Ihre Suchkriterien gefunden
        no_users: Kein Teilnehmer gefunden
        role: Rolle
        uid: Teilnehmer ID
<<<<<<< HEAD
        username: THM-Kennung
=======
        username: Teilnehmername
>>>>>>> 78094318
        valid: Gültig
      title: Nutzer verwalten
  add_to_google_calendar: "Zum Google Kalender hinzufügen"
  bigbluebutton: BigBlueButton
  bigbluebutton_exception: "Ups, beim Start der Konferenz ist ein Fehler aufgetreten!"
  cancel: Abbrechen
  cookies:
    cookie_info: Cookies helfen uns bei der Bereitstellung unserer Dienste. Durch die Nutzung der Dienste stimmen Sie der Nutzung von Cookies zu.
    cookie_button: Ich stimme zu
  copied: Kopiert
  copy: Kopieren
  date:
    month_names: [~, Januar, Februar, März, April, Mai, Juni, Juli, August, September, Oktober, November, Dezember]
  default_admin: "Sie verwenden immer noch das voreingestellte Passwort für dieses Konto. Bitte klicken Sie <a href=\"%{edit_link}\">hier</a>, um es zu ändern"
  delete: Löschen
  delivery_error: Während der E-Mail-Zustellung ist ein Fehler aufgetreten. Bitte kontaktieren Sie einen Administrator!
  docs: Dokumentation
  email: E-Mail
  email_sent: "%{email_type}: Es wurde eine E-Mail an Sie verschickt! (Bitte prüfen Sie Ihren Spamordner, falls Sie die E-Mail nicht erhalten haben)"
  enter_your_name: Name bitte eingeben!
  errors:
    bigbluebutton:
      help: "Bitte stellen Sie sicher, dass die notwendigen Schritte durchgeführt wurden. <a href=\"%{doc_link}\">Mehr erfahren</a>"
      message: BigBlueButton Endpunkt und Sicherheitsschlüssel ungültig
      title: Serverfehler
    internal:
      message: "Es sieht so aus, als ob irgendwas schiefgelaufen ist."
      help: "Der Fehler wurde gespeichert, wir werden ihn analysieren!"
      report: Problem melden
    maintenance:
      message: "Entschuldigung, wir sind mit Wartungsarbeiten beschäftigt."
      help: Wir sind in Kürze wieder da!
    migration_error:
      contact_admin: "Wenn Sie kein Administrator sind, kontaktieren Sie bitte einen."
      continue: Ich möchte bleiben und 1.0 verwenden.
      notice: >
        Greenlight hat einen Datenbankmigrationsfehler bemerkt.<br> Dies kann auftreten, weil Sie noch nicht auf Greenlight 2.0. upgedatet haben.
      upgrade: "Zeigen Sie mir, wie ich auf Version 2.0. update!"
      version: "Wir haben eine neue Version von Greenlight veröffentlicht, aber Ihre Datenbank ist damit nicht kompatibel."
    messages:
      blank: darf nicht leer sein
      too_short: ist zu kurz
      invalid: ist ungültig
      taken: wird bereits verwendet
      accepted: muss akzeptiert werden
      confirmation: "passt nicht zu %{attribute}"
      inclusion: ist nicht Teil der Liste
    no_provider:
      message: "Die Seite, auf die Sie zugreifen möchten, ist nicht aktiviert."
      help: "Bitte kontaktieren Sie Ihren Systemadministrator, damit er Greenlight einrichtet."
    not_found:
      message: Entschuldigung! Die aufgerufene Seite existiert nicht.
      help: "Ist es möglich, dass es entfernt wurde?"
      user_not_found:
        help: Bitte kontaktieren Sie einen Administrator.
        message: "Entschuldigung, dieser Nutzer ist nicht registriert."
      user_missing:
        help: Bitte prüfen Sie die URL und versuchen Sie es erneut
        message: Die eingegebene URL ist ungültig.
    title: Fehler
    unauthorized:
      message: Sie haben keinen Zugriff auf diese Anwendung
      help: "Falls Sie glauben, dass hier ein Fehler vorliegt, kontaktieren Sie Ihren Systemadministrator."
  expired_reset_token: Der Link zum Zurücksetzen des Passworts ist abgelaufen!
  features:
    title: Eigenschaften
    rooms: Personalisierte Räume
    recordings: Aufzeichnungsmanagement
    designs: Eigene Designs
    authentication: Nutzerauthentifizierung
  footer:
    legal: Impressum
    privpolicy: Datenschutzerklärung
    powered_by: "Bereitgestellt durch %{href}."
  forgot_password:
    subtitle: Passwort vergessen
    email: E-Mail
    submit: Abschicken
  go_back: Zurück
  greenlight: Greenlight
  header:
    all_recordings: Alle Aufzeichnungen
    dropdown:
      account_settings: Organisation
      help: "Brauchen Sie Hilfe?"
      home: Startseite
      settings: Profil
      signout: Abmelden
  home_room: Startraum
  info_update_success: Information erfolgreich aktualisiert.
  invalid_credentials: "Die eingegebene E-Mail und das Passwort sind nicht richtig. Bitte versuchen Sie es erneut oder wählen Sie die Option Ihr Passwort zurückzusetzen, falls Sie es vergessen haben."
  invalid_login_method: Die Anmeldung scheiterte aufgrund einer Unstimmigkeit mit dem Konto. Sie müssen sich mit Omniauth anmelden.
  invite_message: "Um jemanden zur Konferenz einzuladen, schicken Sie ihm diesen Link:"
  javascript:
    room:
      mailer:
        subject: 'hat Sie eingeladen, sich eine Aufzeichnung anzusehen.'
        body: 'Um sich die Aufzeichnung anzusehen, folgen Sie diesem unten stehenden Link:'
        autogenerated: 'Diese E-Mail wurde automatisch von BigBlueButton generiert.'
        footer: 'BigBlueButton ist ein quelloffenes Webkonferenzsystem. Für weitere Informationen über BigBlueButton besuchen Sie https://bigbluebutton.org/'
    search:
      start: Suche beginnen...
  landing:
    about: "%{href} ist eine benutzerfreundliche Oberfläche für das Open-Source-Webkonferenzsystem BigBlueButton. Sie können Ihre eigenen Räume erstellen, um Konferenzen zu veranstalten oder können bestehenden Konferenzen über einen kurzen und bequemen Link beitreten."
    welcome: Willkommen zu BigBlueButton.
    video: Schauen Sie sich unsere Anleitung zur Verwendung von Greenlight an
    upgrade: "Zeigen Sie mir, wie ich auf Version 2.0. update!"
    version: "Wir haben eine neue Version von Greenlight veröffentlicht, aber Ihre Datenbank ist damit nicht kompatibel."
  language_default: Voreinstellung (Browsersprache)
  ldap_error: "Verbindung zum LDAP Server konnte nicht hergestellt werden. Bitte überprüfen Sie die LDAP Konfiguration und stellen Sie sicher, dass der LDAP-Server läuft."
  login: Einloggen
  login_title: Melde dich mit deinen THM-Daten an!
  mailer:
    user:
      approve:
        info: Ihr Konto wurde genehmigt.
        signin: "Um auf Ihre persönlichen Räume zuzugreifen, klicken Sie bitte auf den unten stehenden Button und loggen Sie sich ein. "
        signin_link: Einloggen
        signup:
          info: Ein neuer Nutzer hat sich bei Greenlight registriert.
          more-info: "Um diesem Nutzer Zugriff auf Greenlight zu geben, müssen Sie sein Konto in den Organisationseinstellungen genehmigen."
          admins_link: Organisationsseite besuchen
          subject: Neue Greenlight Nutzerregistrierung
          username: "Der Nutzer hat sich mit dem Namen %{name} und der E-Mail %{email} registriert."
        subject: Konto genehmigt
        username: "Ihr Nutzername ist %{email}."
      demoted:
        info: "Sie sind nicht länger ein %{role} auf %{url}."
        more-info: Sie haben nun dieselben Rechte wie alle normalen Nutzer.
        root_link: Einloggen
        subtitle: "%{role} Rechte entzogen"
      invite:
        info: "Sie wurden von %{name} in Ihren persönlichen Bereich eingeladen"
        signup_info: "Um sich mit Ihrer E-Mail anzumelden, klicken Sie den untenstehenden Button und folgen Sie den Schritten."
        signup_link: Registrieren
        signup:
          info: Ein eingeladener Nutzer hat sich bei Greenlight registriert.
          admins_link: Organisationsseite besuchen
          subject: Registrierung neuer Greenlight-Nutzer
          username: "Der Nutzer hat sich mit dem Namen %{name} und der E-Mail %{email} registriert."
        subject: Einladung zur BigBlueButton-Teilnahme
        username: "Ihr Nutzername ist %{email}."
      password_reset:
        title: 'Passwort zurücksetzen'
        welcome: "Es wurde eine Passwortrücksetzung für die E-Mail-Adresse <b>%{email}</b> angefordert."
        message: 'Falls Sie Ihr Passwort zurücksetzen wollen, klicken Sie bitte auf den folgenden Link:'
        reset_link: Passwort zurücksetzen
        expire: Dieser Link wird in zwei Stunden ungültig.
        ignore: "Sie können diese E-Mail einfach ignorieren, falls Sie keine Anfrage zum Passwortrücksetzung abgeschickt haben."
      promoted:
        admins_link: Organisationsseite besuchen
        info: "Sie sind jetzt ein %{role} auf %{url}."
        more-info: "Um sich Ihre neuen Rechte anzusehen, besuchen Sie %{url}."
        subtitle: "%{role} Rechte erteilt"
      verify_email:
        welcome: "Willkommen zu Ihrem persönlichem Bereich, %{name}!"
        success: "Durch den Einsatz von %{bigbluebutton}, können Sie Ihre eigenen Räume erstellen, dort Konferenzen durchführen und mit anderen zusammenarbeiten."
        username: "Ihr Nutzername ist %{email}."
        verify: "Zur Kontoverifikation, klicken Sie bitte auf den untenstehenden Link."
        verify_text: 'Um Ihr Konto zu verifizieren, folgen Sie diesem Link: %{url}'
        verify_link: Konto verifizieren
        thanks: Danke für Ihre Registrierung. Wir wünschen Ihnen noch einen wunderbaren Tag!
  max_concurrent: Die maximale Anzahl gleichzeitiger Verbindungen ist erreicht!
  merged: Zusammengeführt
  modal:
    create_role:
      create: Neue Rolle erstellen
      footer_text: "Sie können die individuellen Rechte für diese Rolle ändern, nachdem Sie die Rolle angelegt haben"
      name_placeholder: Rollennamen eingeben...
      not_blank: Der Rollenname darf nicht leer sein.
      title: Neue Rolle erstellen
    create_room:
      access_code: Zugangscode
      access_code_placeholder: Generieren eines optionalen Raumzugangscodes
      auto_join: Automatisch dem Raum beitreten
      create: Raum erstellen
      free_delete: Sie können den Raum jederzeit wieder löschen.
      name_placeholder: Geben Sie einen Raumnamen ein...
      not_blank: Es muss ein Raumname angegeben werden.
      title: Neuen Raum erstellen
    delete_account:
      confirm: "Sind Sie sicher, dass Sie dieses Konto löschen wollen?"
      delete: "Ich bin sicher, das Konto soll gelöscht werden."
      keep: Ich behalte ihn doch.
      delete_warning: Dies deaktiviert das Nutzerkonto. Alle deaktivierten Nutzer findet man unter dem Tab Gelöscht.
      warning: "Diese Entscheidung ist endgültig. Sie werden <b>nicht</b> in der Lage sein, damit verbundene Daten wiederherzustellen."
    delete_rec:
      delete: "Ich bin sicher, diese Aufzeichnung soll gelöscht werden."
      header: "Sind Sie sicher, dass Sie diese Aufzeichnung löschen möchten?"
      warning: Sie werden diese Aufzeichnung <b>nicht</b> wiederherstellen können.
    delete_room:
      confirm: "Sind Sie sicher, dass Sie %{room} löschen wollen?"
      delete: "Ich bin sicher, dieser Raum soll gelöscht werden."
      keep: Ich will ihn doch nicht löschen.
      warning: "Sie werden <b>nicht</b> in der Lage sein, diesen Raum wiederherzustellen"
      recording_warning: "oder jegliche seiner %{recordings_num} verknüpften Aufzeichnungen."
    invite_user:
      email_placeholder: E-Mail-Adressen der Nutzer (durch Kommas getrennt)
      footer: "Der Nutzer wird eine E-Mail mit Anweisungen erhalten, wie er sich registrieren kann "
      send: Einladung schicken
      title: Nutzer einladen
    login:
      or: oder
      with: "Anmelden mit THM-Daten"
      forgot_password: "Passwort vergessen?"
    preupload:
      change: Präsentation ersetzen
      choose: Wählen Sie eine Datei...
      current: "Aktuelle Präsentation:"
      footer: "Abhängig von der Größe der Präsentation kann das Hochladen zusätzliche Zeit in Anspruch nehmen, bevor sie verwendet werden kann."
      invalid: Ungültige Größe/Dateityp. Bitte beachten Sie die untenstehenden Beschränkungen.
      title: Präsentation hinzufügen
      use: Präsentation nutzen
    rename_recording:
    remove_shared:
      title: "Sind Sie sicher, dass Sie diesen Raum aus Ihrer Raumliste entfernen wollen?"
      delete: "Ich bin sicher, der Raum soll entfernt werden."
      warning: Sie werden <b>keinen</b> Zugriff mehr auf diesen Raum haben.
    room_settings:
      title: Raumeinstellungen
      update: Raum aktualisieren
      client: Client auswählen
      join_moderator: Alle Teilnehmer nehmen als Moderator teil
      mute: Teilnehmer beim Betreten stummschalten
      require_approval: Freigabe durch Moderator bevor der Raum betreten werden kann
      start: Jeder Teilnehmer kann die Konferenz starten
      footer_text: Anpassungen des Raums können jederzeit vorgenommen werden.
      recording: Aufnahme des Raumes erlauben
    rename_room:
      name_placeholder: Neuen Raumnamen eingeben...
    share_access:
      footer: "Wenn ein Raum mit einem Nutzer geteilt wird, erhält dieser Nutzer dadurch das Recht im Raum eine Konferenz zu starten und die Aufzeichnungen des Raums anzusehen."
      list: Geteilt mit
      title: Raumzugang teilen
      save: Änderungen speichern
      cancel_changes: Änderungen abbrechen
      select: Nutzer auswählen
    merge_user:
      cancel: Abbrechen
      from: Zusammenzuführendes Konto
      title: Nutzerkonten zusammenführen
      to: Primäres Konto
      save: Zusammenführen
      footer: "Die Räume des zusammenzuführenden Kontos werden auf die Raumliste des primären Kontos übertragen, danach wird das zusammenzuführende Konto gelöscht."
  name_update_success: Raumname erfolgreich geändert!
  no_user_email_exists: "Es gibt keinen Nutzer mit der angegebenen E-Mail. Stellen Sie sicher, dass Sie sich nicht vertippt haben."
  omniauth_error: Es ist ein Fehler bei der Authentifizierung über Omniauth aufgetreten. Versuchen Sie es nochmal oder kontaktieren Sie einen Administrator.
  omniauth_specific_error: "%{error} ist während der Authentifizierung mit Omniauth aufgetreten. Bitte versuchen Sie es nochmal oder kontaktieren Sie einen Administrator!"
  pagy:
    nav:
      prev: "&lsaquo; Vorheriges"
      next: "Nächstes &rsaquo;"
      gap: "&hellip;"
  password: Passwort
  password_empty_notice: Das Passwort kann nicht leer bleiben.
  password_reset_success: Passwort wurde zurückgesetzt.
  password_different_notice: Passwortbestätigung ist nicht zutreffend.
  provider:
    google: Google
    office365: Office 365
    twitter: Twitter
    ldap: LDAP
  recaptcha:
    errors:
      recaptcha_unreachable: "Ups, es war nicht möglich die reCAPTCHA Antwort zu überprüfen. Bitte versuchen Sie es nochmals."
      verification_failed: "reCAPTCHA Verifikation fehlgeschlagen, bitte nochmals versuchen."
  recording:
    all_recordings: Alle Aufzeichnungen
    email: Aufzeichnungslink per E-Mail
    error: "Beim Abruf von %{count} Aufzeichnung(en) ist ein Fehler aufgetreten."
    no_recordings: "Dieser Raum hat keine %{inject} Aufzeichnungen."
    no_user_recordings: Momentan sind keine Aufzeichnungen verfügbar.
    no_matched_recordings: "Keine %{inject} Aufzeichnungen passen zu Ihrer Suche."
    recorded_on: "Aufgezeichnet am %{date}"
    table:
      name: Name
      thumbnails: Vorschau
      length: Dauer
      users: Teilnehmer
      visibility: Sichtbarkeit
      formats: Formate
    visibility:
      public: Öffentlich
      unlisted: Nicht gelistet
    format:
      notes: Notizen
      podcast: Podcast
      presentation: Präsentation
      statistics: Statistik
      video: Video
  registration:
    approval:
      fail: "Ihr Konto wurde noch nicht freigeschaltet. Falls Sie sich bereits vor mehreren Tagen registriert haben, kontaktieren Sie bitte Ihren Administrator."
      signup: Ihr Konto wurde erfolgreich erstellt. Es wurde an einen Administrator zur Freigabe geschickt.
    banned:
      fail: "Sie haben keinen Zugriff auf dieses Applikation. Falls Sie denken, dass hier ein Fehler vorliegt, kontaktieren Sie bitte Ihren Administrator."
    deprecated:
      new_signin: Wählen Sie eine neue Loginmethode für Ihr Konto aus. Alle Ihre Räume und Ihr altes Konto werden auf einen neues Konto migriert.
      twitter_signin: "Das Einloggen über Twitter wird bald nicht mehr unterstützt und wird in einer zukünftigen Version ganz entfernt. Klicken Sie <a href=\"%{link}\"> hier </a> um Ihren Account auf eine neue Authentifizierungsmethode umzustellen"
      twitter_signup: Einloggen über Twitter wird abgeschafft. Bitte verwenden Sie eine andere Loginmethode
      merge_success: Ihr Twitter-Konto wurde erfolgreich mit dem neuen Konto zusammengeführt. Der Zugang über Ihr Twitter-Konto wurde gelöscht.
    invite:
      fail: "Ihr Token ist entweder ungültig oder er ist abgelaufen. Falls Sie denken, dass hier ein Fehler vorliegt, kontaktieren Sie bitte Ihren Administrator."
      no_invite: "Sie sind nicht zur Teilnahme eingeladen. Bitte kontaktieren Sie Ihren Administrator, um eine Einladung zu erhalten."
  remove: Entfernen
  rename: Umbenennen
  reset_password:
    invalid_token: "Der Token zum Zurücksetzen des Passworts ist ungültig. Bitte versuchen Sie erneut, Ihr Passwort zurückzusetzen."
    subtitle: Passwort zurücksetzen
    password: Neues Passwort
    confirm: Bestätigung Ihres neuen Passworts
    update: Passwort aktualisieren
    auth_change: "Die Authentifizierungsmethode wurde geändert. Bitte prüfen Sie Ihre E-Mail, um ein Passwort einzurichten."
  roles:
    active: Aktiv
    admin: Admin
    banned: Gesperrt
    deleted: Gelöscht
    pending: Wartend
<<<<<<< HEAD
    user: Student/in
=======
    user: Nutzer
>>>>>>> 78094318
  room:
    access_code_required: "Bitte geben Sie einen gültigen Zugangscode ein, um den Raum zu betreten"
    add_presentation: Präsentation hinzufügen
    copy_access: Zugangscode kopieren
    create_room: Raum erstellen
    create_room_error: Bei der Erstellung des Raums ist ein Fehler aufgetreten
    create_room_success: Raum erfolgreich erstellt
    delete:
      home_room: Der Startraum des Users kann nicht gelöscht werden
      success: Raum erfolgreich gelöscht
      fail: "Raum konnte nicht gelöscht werden (%{error})"
    enter_the_access_code: Raumzugangscode bitte eingeben
    invalid_provider: "Sie haben eine ungültige URL eingegeben, bitte überprüfen Sie die URL und versuchen Sie es erneut."
    invitation_description: "Sie wurden zu %{name} über BigBlueButton zur Teilnahme eingeladen. Um beizutreten, klicken Sie auf den obigen Link und geben Sie Ihren Namen ein."  
    invited: Sie wurden zur Teilnahme eingeladen
    recording_present: "Ich bestätige, dass diese Sitzung aufgezeichnet wird. Dies kann meine Sprach- und Videoaufnahmen beinhalten, wenn diese geteilt werden."
    invite_participants: Teilnehmer einladen
    join: Teilnehmen
    last_session: "Letzte Konferenz am %{session}"
    login: Betreten
    owner: Initiator
    owner_banned: Dieser Raum ist aktuell nicht verfügbar
    no_room:
      description: "Geben Sie die Raum-URL oder die Raum-ID des Raums ein, den Sie betreten möchten."
      edit_profile: Nutzerprofil bearbeiten
      go_to: Raum betreten
      invalid_room_uid: Die angegebene Raum-URL/ID ist ungülltig.
      placeholder: Raum-URL/ID
      no_recent_rooms: Sie haben keine kürzlich betretenen Räume
      recent_rooms: Den kürzlich betretenen Raum betreten
      title: Raum betreten
    no_sessions: In diesem Raum haben noch keine Konferenzen stattgefunden.
    preupload_success: Präsentation erfolgreich hinzugefügt
    preupload_error: Es gab einen Fehler bei der Aktualisierung der Raumpräsentation
    preupload_remove_success: Präsentation erfolgreich entfernt
    preupload_remove_error: Es gab einen Fehler beim Entfernen der Raumpräsentation
    recordings: Aufzeichnungen des Raums
    room_limit: Sie haben die maximale Anzahl von Räumen eingerichtet.
    room_limit_exceeded: "Sie haben die Anzahl der erlaubten Räume überschritten. Bitte löschen Sie %{difference} Räume, um diesen Raum zu betreten."
    sessions: Konferenzen
    settings: Raumeinstellungen
    share: Zugriff verwalten
    shared_by: "Geteilt von %{email}"
    remove_shared_access_success: Geteilten Raum erfolgreich von der Raumliste entfernt
    remove_shared_access_error: Beim Entfernen des geteilten Raums von der Raumliste ist ein Fehler aufgetreten
    shared_access_success: Raum erfolgreich geteilt
    shared_access_error: Beim Teilen des Raums ist ein Fehler aufgetreten
    start: Starten
    search: Suche nach Raum…
    unavailable: "Der Raum ist aktuell nicht verfügbar, weil die E-Mail des Rauminitiators noch nicht verifiziert wurde."
    update_settings_error: Bei der Aktualisierung der Raumeinstellungen ist ein Fehler aufgetreten.
    update_settings_success: Raumeinstellungen erfolgreich aktualisiert
    wait:
      message: Die Konferenz hat noch nicht begonnen.
      auto: "Sie treten der Konferenz automatisch bei, sobald sie begonnen hat."
  settings:
    account:
      fullname: Vollständiger Name
      language: Sprache
      provider: Anbieter
      image: Bild
      image_url: URL des Profilbilds
      roles: Nutzer-Rolle
      subtitle: Kontoinformationen aktualisieren
      title: Kontoinformationen
      reset_password: Nutzer-Passwort zurücksetzen
    delete:
      button: "Ja, ich möchte mein Konto löschen."
      disclaimer: "Wenn Sie Ihr Konto löschen, können Sie es <b>NICHT</b> wiederherstellen. Alle mit Ihrem Konto verbundenen Informationen - wie Einstellungen, Räume und Aufzeichnungen - werden gelöscht."
      subtitle: Konto endgültig löschen
      title: Konto löschen
    password:
      confirmation: Bestätigung von neuem Passwort
      new: Neues Passwort
      old: Altes Passwort
      subtitle: Passwort ändern
      title: Passwort
    title: Profil
    search: Suche
  signup:
    password_confirm: Passwortbestätigung
    subtitle: Konto erstellen
    title: Registrieren
    with: "Registrieren mit %{provider}"
  terms:
    accept: "Ich akzeptiere die %{href}"
    accept_existing: Ich akzeptiere die Nutzungsbedingungen
    title: Allgemeine Nutzungsbedingungen
  test_install: >
    Diese Installation verwendet einen vorkonfigurierten Testserver. Sie sollten diesen durch Ihren eigenen Server ersetzen. Weitere Informationen dazu unter %{href}.
  update: Aktualisieren
  verify:
    accept: Verifizieren
    activated: Konto verifiziert!
    already_verified: Konto wurde bereits verifiziert
    invalid: Ungültiger Verifikationslink
    not_verified: Ihr Konto wurde noch nicht verifiziert.
    resend: E-Mail zur Verifikation erneut versenden
    signin: "Bitte melden Sie sich an, um auf Ihr Konto zuzugreifen."
    title: Verifizierung Ihrer E-Mail-Adresse
    verification: Verifikation<|MERGE_RESOLUTION|>--- conflicted
+++ resolved
@@ -209,11 +209,7 @@
         no_users: Kein Teilnehmer gefunden
         role: Rolle
         uid: Teilnehmer ID
-<<<<<<< HEAD
         username: THM-Kennung
-=======
-        username: Teilnehmername
->>>>>>> 78094318
         valid: Gültig
       title: Nutzer verwalten
   add_to_google_calendar: "Zum Google Kalender hinzufügen"
@@ -533,11 +529,7 @@
     banned: Gesperrt
     deleted: Gelöscht
     pending: Wartend
-<<<<<<< HEAD
     user: Student/in
-=======
-    user: Nutzer
->>>>>>> 78094318
   room:
     access_code_required: "Bitte geben Sie einen gültigen Zugangscode ein, um den Raum zu betreten"
     add_presentation: Präsentation hinzufügen
