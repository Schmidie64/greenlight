# BigBlueButton open source conferencing system - http://www.bigbluebutton.org/.
#
# Copyright (c) 2018 BigBlueButton Inc. and by respective authors (see below).
#
# This program is free software; you can redistribute it and/or modify it under the
# terms of the GNU Lesser General Public License as published by the Free Software
# Foundation; either version 3.0 of the License, or (at your option) any later
# version.
#
# BigBlueButton is distributed in the hope that it will be useful, but WITHOUT ANY
# WARRANTY; without even the implied warranty of MERCHANTABILITY or FITNESS FOR A
# PARTICULAR PURPOSE. See the GNU Lesser General Public License for more details.
#
# You should have received a copy of the GNU Lesser General Public License along
# with BigBlueButton; if not, see <http://www.gnu.org/licenses/>.

# Locale.

es_MX:
  activerecord:
    attributes:
      user:
        accepted_terms: "Términos y condiciones"
  administrator:
    site_settings:
      branding:
        change: Cambiar imagen
        info: Cambiar la imagen personalizada que aparece en la esquina superior izquierda
        placeholder: Enlace de la imagen...
        title: Imagen personalizada
      color:
        info: Cambiar el color principal utilizado en todo el sitio web
        title: Color principal
      subtitle: Personalizar Greenlight
      title: Configuración del sitio web
    flash:
      banned: El usuario ha sido bloqueado.
      unbanned: El usuario ha sido desbloqueado.
      delete: El usuario ha sido eliminado.
      delete_fail: El usuario no pudo ser eliminado.
      demoted: El usuario ha sido degradado.
      promoted: El usuario ha sido promovido.
      unauthorized: No estas autorizado para ejecutar operaciones en este usuario.
    title: Configuración de organización
    users:
      edit:
        title: Editar detalles de usuario
      settings:
        ban: Bloquear usuario
        delete: Eliminar
        demote: Degradar usuario
        edit: Editar
        promote: Promover a administrador
        unban: Desbloquear usuario
      table:
        authenticator: Autenificador
        created: Creado
        name: Nombre
        not_found: No se encontraron usuarios con ese criterio
        no_users: No se encontraron usuarios
        role: Rol
        uid: Identificador de usuario
        username: Nombre de usuario
      title: Administrar usuarios
<<<<<<< HEAD
=======
  add_to_google_calendar: "Agregar a calendario de Google"
>>>>>>> 77f181fd
  bigbluebutton: BigBlueButton
  bigbluebutton_exception: Oh no! Ocurrió un error al iniciar la sesión.
  cancel: Cancelar
  cookies:
    cookie_info: "Las cookies nos ayudan a proveer nuestros servicios. Al utilizar nuestros servicios, usted acepta nuestro uso de cookies."
    cookie_button: Acepto
  copied: Copiada
  copy: Copiar
  default_admin: "Estas usilizando la contraseña por omisión para esta cuenta de usuario. Haz click <a href=\"%{edit_link}\">aquí </a> para cambiarla"
  delete: Eliminar
  delivery_error: Ocurrió un error durante el envío de correo electrónico. Por favor contacte un administrador.
  docs: Documentación
  email: Cuenta de correo
  email_sent: "Tu email de %{email_type} ha sido enviado. (Revisa tu carpeta de Spam sí no lo has recibido)"
  enter_your_name: Introduce tu nombre
  errors:
    internal:
      message: Oh no! Parece que algo falló de tu lado.
      help: "El error ha sido registrado, vamos a revisarlo."
    migration_error:
      contact_admin: "Sí no eres administrador, contacta a uno."
      continue: Me gustaría seguir utilizando la versión 1.0
      notice: >
        Greenlight encontro un error al migrar la base de datos. <br>Esto puede deberse a que no hás actualizado a Greenlight versión 2.0
      upgrade: Muestrame como actualizar a la verisión 2.0
      version: Hemos publicado una nueva version de Greenlight pero tu base de datos no es compatible.
    messages:
      blank: el valor no puede estar vacío
      too_short: es demasiado corta
      invalid: es invalida
      taken: ya existe
      accepted: debe ser aceptado
      confirmation: "no conicide %{attribute}"
      inclusion: no está incluido en la lista
    not_found:
      message: Oh no! parece que no podemos encontrarle.
      help: "¿Puede ser que haya sido eliminada?"
    title: Errores
    unauthorized:
      message: No tienes acceso a ésta aplicación
      help: "Sí tu crees que este es un error, contacta al administrador del sistema"
    unprocessable:
      message: "Oh no!, La acción no puede ser procesada."
      help: Desafortunadamente esta no es una acción valida
  expired_reset_token: El enlace para reiniciar la contraseña ha expirado
  features:
    title: Funciones
    rooms: Salas personalizadas
    recordings: Administración de grabaciones
    designs: Diseño personalizado
    authentication: Autentificación de usuario
  footer:
    powered_by: "Funciona con %{href}"
  forgot_password:
    subtitle: Olvidé la contraseña
    email: Cuenta de correo
    submit: Enviar
  go_back: Atrás
  greenlight: Greenlight
  header:
    all_recordings: Todas las grabaciones
    dropdown:
      account_settings: Organización
      help: "¿Necesitas ayuda?"
      home: Inicio
      settings: Perfil de usuario
      signout: Salir
  home_room: Sala principal
  info_update_success: La información ha sido actualizada exitósamente
  invalid_user: "El acceso ha fallado por que el usuario no fue encontrado. ¿Estas seguro de haber utilizado la cuenta de correo correcta?"
  invalid_credentials: El ingreso falló debido al uso incorrecto de clave de acceso. Estás seguro de haberla introduciso corréctamente.
  invalid_login_method: El inicio de sesión falló debido a la falta de coincidencia de cuenta. Necesitas iniciar sesión con uno de los proveedores.
  invite_message: "Para invitar a alquien a la sesión, enviale este enlace:"
  javascript:
    room:
      mailer:
        subject: 'te ha invitado a ver una grabación'
        body: 'Sigue el enlace para ver la grabación'
        autogenerated: 'Este correo electrónico es generado automáticamente por BigBlueButton'
        footer: 'BigBlueButton es un sistema open source para video conferencia basado en web. Para mayor información visita https://bigbluebutton.org/.'
  landing:
    about: "Greenlight es una interface web para tu servidor %{href}de conferencias de fuentes libres. Puedes crear tus propias salas y ser anfitrión de sesiones o ingresar a las de otros utilizando un corto y conveniente enlace."
    welcome: Bienvenido a <span class="green-grad">Greenlight</span>.
    video: Ve nuestro tutorial de como utilizar Greenlight
    upgrade: Muestrame como actualizar a versión 2.0
    version: Hemos publicado una nueva version de Greenlight pero tu base de datos no es compatible.
  language_name: Español (México)
  language_default: Por omisión (idioma del navegador)
  ldap_error: No se puede conectar al servidor LDAP. Compruebe la configuración de LDAP en el archivo "env" y asegúrate de que tu servidor está ejecutándose.
  login: Ingresar
  login_title: Ingresar a tu cuenta
  mailer:
    user:
      password_reset:
        title: 'La contraseña ha sido reiniciada'
        welcome: "Parece que olvidaste la contraseña para %{bigbluebutton}"
        message: 'Si esto es correcto, haz click en el enlace incluido para reiniciar tu contraseña:'
        reset_link: Reiniciar la contraseña
        expire: Este enlace expira en dos horas
        ignore: Puedes ignorar este mensaje sin preocupaciones sí no haz sido tu quien solicito el cambio de contraseña.
      verify_email:
        welcome: "Bienvenido a tu espacio personal %{name}"
        success: "Haciendo uso de %{bigbluebutton}, puedes crear tus propias salas para sostener reuniones y colaborar con otros."
        username: "Tu nombre de usuario es %{email}"
        verify: "Para verificar la cuenta, haz click en el botón que aparece abajo."
        verify_text: 'Utiliza este enlace para verificar tu cuenta: %{url}'
        verify_link: Verificar la cuenta de usuario
        thanks: Gracias por ingresar!
  max_concurrent: Se a alcanzado el número máximo de sesiones permitidas
  modal:
    create_room:
<<<<<<< HEAD
      auto_join: Eniame a la sala automáticamente cuando empiece ls sesión
=======
      auto_join: Envíame a la sala automáticamente cuando empiece ls sesión
>>>>>>> 77f181fd
      create: Crear sala
      free_delete: Podrás eliminar la sala en el momento que quieras
      name_placeholder: Introduce un nombre para la sala
      not_blank: El nombre de la sala no puede estar vacío
      title: Crear una sala nueva
    delete_account:
      confirm: "¿Estas seguro de querer eliminar esta cuenta de usuario?"
      delete: Estoy seguro de eliminar ésta cuenta
      keep: "De hecho, la conserbaré"
      warning: "Esta decisión es final, <b>No</b> podrás recuperar la información asociada"
    delete_room:
      confirm: "¿Estás seguro de querer eliminar %{room}?"
      delete: "Estoy seguro, elimina esta sala"
      keep: "Cambie de opinión, la conservaré"
      warning: "La recuperación de la sala o grabaciones asociadas a %{recordings_num} <b>no</b> sera posible."
    login:
      or: o
      with: "Ingresar con %{provider}"
      forgot_password: "Olvidaste tu contraseña?"
    rename_recording:
    room_settings:
      title: Configuración de la sala
      update: Actualizar la sala
      client: Seleccionar el tipo de cliente
      mute: Deshabilitar micrófono de usuarios al entrar
      default: Por omisión
      html: HTML5
      flash: Flash
      footer_text: Puedes hacer cambios a tu sala en cualquier momento
    rename_room:
      name_placeholder: Introduce un nuevo nombre para la sala...
  name_update_success: El nombre de la sala ha sido actualizado exitósamente
  no_user_email_exists: "No hay ningún usuario existente con el correo electrónico especificado. Por favor, asegúrese de que lo escribió correctamente."
  omniauth_error: Ocurrió un error al intentar ingresar utilizando OmniAuth. Por favor intente nuevamente o contacte un administrador.
  pagy:
    nav:
      prev: "&lsaquo; Anterior"
      next: "Siguiente &rsaquo;"
      gap: "&hellip;"
  password: Contraseña
  password_empty_notice: La contraseña no puede estar vacía
  password_reset_success: La contraseña ha sido cambiada
  password_different_notice: La confirmación de password no coincide
  provider:
    google: Google
    microsoft_office365: Office 365
    twitter: Twitter
  recaptcha:
    errors:
      recaptcha_unreachable: Oh no! La respuesta de tu reCAPTCHA falló. Intentalo de nuevo.
      verification_failed: "La verificación reCAPTCHA ha falado, intentalo nuevamente."
  recording:
    all_recordings: Todas las grabaciones
    email: Enviar correo electrónico con la grabación
    no_recordings: "Esta sala no tiene grabaciones %{inject}"
    no_user_recordings: No tienes grabaciones
    no_matched_recordings: "No hay %{inject} grabaciones que coincidan con tu busqueda."
    recorded_on: "Grabada el %{date}"
    table:
      name: Nombre
      thumbnails: Imagenes miniatura
      length: Longitud
      users: Usuarios
      visibility: Visibilidad
      formats: Formatos
    visibility:
      public: Pública
      unlisted: No listada
    format:
      presentation: Presentación
  rename: Cambiar nombre
  reset_password:
    subtitle: Reiniciar contraseña
    password: Nueva contraseña
    confirm: Confirmación de nueva contraseña
    update: Actualizar contraseña
  roles:
    administrator: Administrador
    banned: Bloqueado
    super_admin: Super Administrador
    user: Usuario
  room:
    create_room: Crear una sala
    create_room_error: Ocurrió un error al crear la sala
    create_room_success: La sala fue creada exitósamente
    invited: Hás sido invitado a ingresar
    invite_participants: Invitar participantes
    join: Entrar
    last_session: "Última sesión en %{session}"
    owner: Dueño
    no_sessions: Esta sala todavía no tiene sesiones
    recordings: Grabaciones de sala
    sessions: Sesiones
    settings: Configuración de sala
    start: Iniciar
    unavailable: Esta sala no se encuentra disponible debido a que la cuenta de correo  de su propietario no ha sido verificado.
    update_settings_error: Ocurrió un error al actualizar la configuración de la sala
    update_settings_success: La configuración de la sala fue actualizada exitósamente
    wait:
      message: Oh no! La sesión todavía no ha comenzado.
      auto: Serás enviado a la sala automáticamente cuando empiece ls sesión
  settings:
    account:
      fullname: Nombre completo
      language: Idioma
      provider: Proveedor
      image: Imagen
      image_url: "Enlace a imagén de perfil "
      subtitle: Actualizar información de usuario
      title: Información de la cuenta
    delete:
      button: "Si, me gustaría eleiminar mi cuenta de usuario."
      disclaimer: "Sí elijes eliminar tu cuenta de usuario, <b>NO</b> podrá ser recuperada. Toda la información relacionada con tu cuenta, incluyendo configuración, salas y grabaciones, será eliminada."
      subtitle: Eliminar la cuenta de forma permanente
      title: Eliminar cuenta
    password:
      confirmation: Confirmación de contraseña nueva
      new: Contraseña nueva
      old: Contraseña anterior
      subtitle: Cambiar tu contraseña
      title: Contraseña
    title: Perfil de usuario
    search: Buscar
  signup:
    password_confirm: Confirmación de contraseña
    subtitle: Crear una cuenta
    title: Registrarse
    with: "Registrarse utilizando %{provider}"
  terms:
    accept: Accepto los términos y condiciones
    accept_existing: Acepto los términos y condiciones
    title: Términos y condiciones
  test_install: >
    Esta instalación esta haciendo uso del servidor para pruebas que viene pre-configurado. Debería ser substituido con tu propio servidor. Para más detalles vea %{href}.
  update: Actualizar
  verify:
    accept: Verificar
    activated: Cuenta de correo verificada.
    already_verified: Cuenta de correo verificada con anterioridad
    invalid: Enlace de verificación invalido
    not_verified: Tu cuenta de correo no ha sido verificada
    resend: Reenviar enlace para verificación de cuenta de correo
    signin: "Ingresa para tener acceso a la información de tu cuenta "
    title: Verificar tu cuenta de correo
    verification: Verificación<|MERGE_RESOLUTION|>--- conflicted
+++ resolved
@@ -62,10 +62,7 @@
         uid: Identificador de usuario
         username: Nombre de usuario
       title: Administrar usuarios
-<<<<<<< HEAD
-=======
   add_to_google_calendar: "Agregar a calendario de Google"
->>>>>>> 77f181fd
   bigbluebutton: BigBlueButton
   bigbluebutton_exception: Oh no! Ocurrió un error al iniciar la sesión.
   cancel: Cancelar
@@ -177,11 +174,7 @@
   max_concurrent: Se a alcanzado el número máximo de sesiones permitidas
   modal:
     create_room:
-<<<<<<< HEAD
-      auto_join: Eniame a la sala automáticamente cuando empiece ls sesión
-=======
       auto_join: Envíame a la sala automáticamente cuando empiece ls sesión
->>>>>>> 77f181fd
       create: Crear sala
       free_delete: Podrás eliminar la sala en el momento que quieras
       name_placeholder: Introduce un nombre para la sala
