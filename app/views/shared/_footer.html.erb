--- conflicted
+++ resolved
@@ -14,16 +14,13 @@
 %>
 
 <footer class="footer pt-3">
-<<<<<<< HEAD
-  <p class="text-center mb-1"><a href="https://www.thm.de/site/impressum.html">Impressum</a> &nbsp; | &nbsp; <a href="https://www.thm.de/site/datenschutz.html">Datenschutz</a> &nbsp; | &nbsp; Powered by <a target="_blank" rel="noopener" href="https://bigbluebutton.org/2018/07/09/greenlight-2-0/">Greenlight</a>. v2</p>
-=======
   <p class="text-center mb-1">
     <%= t("footer.powered_by", href: link_to(t("greenlight"), "https://bigbluebutton.org/2018/07/09/greenlight-2-0/", target: "_blank", rel: "noopener")).html_safe %> <%= Greenlight::Application::VERSION %>
     <% if legal_url.present? %>
       <span>
         |
         <%= link_to(t("footer.legal"), legal_url) %>
-      </span> 
+      </span>
     <% end %>
     <% if privpolicy_url.present? %>
       <span>
@@ -32,7 +29,6 @@
       </span>
     <% end %>
   </p>
->>>>>>> b0de03cc
 </footer>
 
 <%= render "shared/components/cookie_warning" %>