--- conflicted
+++ resolved
@@ -45,7 +45,6 @@
 
 </div>
 
-<<<<<<< HEAD
 <script>
 $(document).ready(function($) {
   $('#join_form_button').click (function (event) {
@@ -67,10 +66,6 @@
   });
 });
 </script>
-=======
-<div id="landing_page_footer_oauth_append">
-  <p>You can have a personal URL (with recordings) by signing in below</p>
-</div>
 
 <% if current_user.nil? %>
 <ul>
@@ -80,5 +75,4 @@
 <% else %>
 <div>Hello <%= current_user.name %></div>
 <%= link_to 'Logout', '/logout' %>
-<% end %>
->>>>>>> 352abe78
+<% end %>