--- conflicted
+++ resolved
@@ -7,7 +7,6 @@
     @meeting_url = landing_url(@meeting_token)
   end
 
-<<<<<<< HEAD
   # GET /token.json
   def new_meeting
     respond_to do |format|
@@ -17,7 +16,6 @@
     end
   end
 
-=======
   def room
     @room_name = params[:name]
     @user = User.find_by(username: @room_name)
@@ -30,5 +28,4 @@
     @user == current_user
   end
   helper_method :admin?
->>>>>>> 421e0c3c
 end