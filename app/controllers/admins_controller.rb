# frozen_string_literal: true

# BigBlueButton open source conferencing system - http://www.bigbluebutton.org/.
#
# Copyright (c) 2018 BigBlueButton Inc. and by respective authors (see below).
#
# This program is free software; you can redistribute it and/or modify it under the
# terms of the GNU Lesser General Public License as published by the Free Software
# Foundation; either version 3.0 of the License, or (at your option) any later
# version.
#
# BigBlueButton is distributed in the hope that it will be useful, but WITHOUT ANY
# WARRANTY; without even the implied warranty of MERCHANTABILITY or FITNESS FOR A
# PARTICULAR PURPOSE. See the GNU Lesser General Public License for more details.
#
# You should have received a copy of the GNU Lesser General Public License along
# with BigBlueButton; if not, see <http://www.gnu.org/licenses/>.

class AdminsController < ApplicationController
  include Pagy::Backend
  include Themer
  include Emailer
  include Recorder
  include Rolify
  include Populator

  manage_users = [:edit_user, :promote, :demote, :ban_user, :unban_user, :approve, :reset, :merge_user]
  manage_deleted_users = [:undelete]
  authorize_resource class: false
  before_action :find_user, only: manage_users
  before_action :find_deleted_user, only: manage_deleted_users
  before_action :verify_admin_of_user, only: [manage_users, manage_deleted_users]

  # GET /admins
  def index
    # Initializa the data manipulation variables
    @search = params[:search] || ""
    @order_column = params[:column] && params[:direction] != "none" ? params[:column] : "created_at"
    @order_direction = params[:direction] && params[:direction] != "none" ? params[:direction] : "DESC"
    @tab = params[:tab] || "active"
    @role = params[:role] ? Role.find_by(name: params[:role], provider: @user_domain) : nil

    if @tab == "invited"
      users = invited_users_list
    else
      users = manage_users_list
      @user_list = merge_user_list
    end

    @pagy, @users = pagy(users)
  end

  # GET /admins/site_settings
  def site_settings
    @tab = params[:tab] || "appearance"
  end

  # GET /admins/server_recordings
  def server_recordings
    server_rooms = rooms_list_for_recordings

    @search, @order_column, @order_direction, recs =
      all_recordings(server_rooms, params.permit(:search, :column, :direction), true, true)

    @pagy, @recordings = pagy_array(recs)
  end

  # GET /admins/rooms
  def server_rooms
    @search = params[:search] || ""
    @order_column = params[:column] && params[:direction] != "none" ? params[:column] : "status"
    @order_direction = params[:direction] && params[:direction] != "none" ? params[:direction] : "DESC"

    begin
      meetings = all_running_meetings[:meetings]
<<<<<<< HEAD
    rescue
=======
    rescue BigBlueButton::BigBlueButtonException
>>>>>>> 78094318
      flash[:alert] = I18n.t("administrator.rooms.timeout", server: I18n.t("bigbluebutton"))
      meetings = []
    end

    @order_column = "created_at" if meetings.empty?
    @running_room_bbb_ids = meetings.pluck(:meetingID)

    @participants_count = {}
    meetings.each do |meet|
      @participants_count[meet[:meetingID]] = meet[:participantCount]
    end

    @user_list = shared_user_list if shared_access_allowed

    @pagy, @rooms = pagy_array(server_rooms_list)
  end

  # GET /admins/room_configuration
  def room_configuration
  end

  # MANAGE USERS

  # GET /admins/edit/:user_uid
  def edit_user
    session[:prev_url] = request.referer if request.referer.present?
  end

  # POST /admins/ban/:user_uid
  def ban_user
    @user.set_role :denied

    redirect_back fallback_location: admins_path, flash: { success: I18n.t("administrator.flash.banned") }
  end

  # POST /admins/unban/:user_uid
  def unban_user
    @user.set_role :user

    redirect_back fallback_location: admins_path, flash: { success: I18n.t("administrator.flash.unbanned") }
  end

  # POST /admins/approve/:user_uid
  def approve
    @user.set_role :user

    send_user_approved_email(@user)

    redirect_back fallback_location: admins_path, flash: { success: I18n.t("administrator.flash.approved") }
  end

  # POST /admins/approve/:user_uid
  def undelete
    # Undelete the user and all of his rooms
    @user.undelete!
    @user.rooms.deleted.each(&:undelete!)

    redirect_back fallback_location: admins_path, flash: { success: I18n.t("administrator.flash.restored") }
  end

  # POST /admins/invite
  def invite
    emails = params[:invite_user][:email].split(",")

    emails.each do |email|
      invitation = create_or_update_invite(email)

      send_invitation_email(current_user.name, email, invitation.invite_token)
    end

    redirect_back fallback_location: admins_path
  end

  # GET /admins/reset
  def reset
    send_password_reset_email(@user, @user.create_reset_digest)

    if session[:prev_url].present?
      redirect_path = session[:prev_url]
      session.delete(:prev_url)
    else
      redirect_path = admins_path
    end

    redirect_to redirect_path, flash: { success: I18n.t("administrator.flash.reset_password") }
  end

  # POST /admins/merge/:user_uid
  def merge_user
    begin
      # Get uid of user that will be merged into the other account
      uid_to_merge = params[:merge]
      logger.info "#{current_user.uid} is attempting to merge #{uid_to_merge} into #{@user.uid}"

      # Check to make sure the 2 users are unique
      raise "Can not merge the user into themself" if uid_to_merge == @user.uid

      # Find user to merge
      user_to_merge = User.find_by(uid: uid_to_merge)

      # Move over user's rooms
      user_to_merge.rooms.each do |room|
        room.owner = @user

        room.name = "(#{I18n.t('merged')}) #{room.name}"

        room.save!
      end

      # Reload user to update merge rooms
      user_to_merge.reload

      # Delete merged user
      user_to_merge.destroy(true)
    rescue => e
      logger.info "Failed to merge #{uid_to_merge} into #{@user.uid}: #{e}"
      flash[:alert] = I18n.t("administrator.flash.merge_fail")
    else
      logger.info "#{current_user.uid} successfully merged #{uid_to_merge} into #{@user.uid}"
      flash[:success] = I18n.t("administrator.flash.merge_success")
    end

    redirect_back fallback_location: admins_path
  end

  # SITE SETTINGS

  # POST /admins/update_settings
  def update_settings
    tab = params[:tab] || "settings"
    @settings.update_value(params[:setting], params[:value])

    flash_message = I18n.t("administrator.flash.settings")

    if params[:value] == "Default Recording Visibility"
      flash_message += ". " + I18n.t("administrator.site_settings.recording_visibility.warning")
    end

    redirect_to admin_site_settings_path(tab: tab), flash: { success: flash_message }
  end

  # POST /admins/color
  def coloring
    @settings.update_value("Primary Color", params[:value])
    @settings.update_value("Primary Color Lighten", color_lighten(params[:value]))
    @settings.update_value("Primary Color Darken", color_darken(params[:value]))
    redirect_to admin_site_settings_path(tab: "appearance"), flash: { success: I18n.t("administrator.flash.settings") }
  end

  # POST /admins/registration_method/:method
  def registration_method
    new_method = Rails.configuration.registration_methods[params[:value].to_sym]

    # Only allow change to Join by Invitation if user has emails enabled
    if !Rails.configuration.enable_email_verification && new_method == Rails.configuration.registration_methods[:invite]
      redirect_to admin_site_settings_path(tab: "settings"),
        flash: { alert: I18n.t("administrator.flash.invite_email_verification") }
    else
      @settings.update_value("Registration Method", new_method)
      redirect_to admin_site_settings_path(tab: "settings"),
        flash: { success: I18n.t("administrator.flash.registration_method_updated") }
    end
  end

  # POST /admins/clear_auth
  def clear_auth
    User.include_deleted.where(provider: @user_domain).update_all(social_uid: nil)

    redirect_to admin_site_settings_path(tab: "settings"), flash: { success: I18n.t("administrator.flash.settings") }
  end

  # POST /admins/clear_cache
  def clear_cache
    Rails.cache.delete("#{@user_domain}/getUser")
    Rails.cache.delete("#{@user_domain}/getUserGreenlightCredentials")

    redirect_to admin_site_settings_path(tab: "settings"), flash: { success: I18n.t("administrator.flash.settings") }
  end

  # POST /admins/log_level
  def log_level
    Rails.logger.level = params[:value].to_i

    redirect_to admin_site_settings_path(tab: "administration"), flash: { success: I18n.t("administrator.flash.settings") }
  end

  # ROOM CONFIGURATION
  # POST /admins/update_room_configuration
  def update_room_configuration
    @settings.update_value(params[:setting], params[:value])

    flash_message = I18n.t("administrator.flash.room_configuration")

    redirect_to admin_room_configuration_path, flash: { success: flash_message }
  end

  # ROLES

  # GET /admins/roles
  def roles
    @roles = all_roles(params[:selected_role])
  end

  # POST /admins/role
  # This method creates a new role scoped to the users provider
  def new_role
    new_role = create_role(params[:role][:name])

    return redirect_to admin_roles_path, flash: { alert: I18n.t("administrator.roles.invalid_create") } if new_role.nil?

    redirect_to admin_roles_path(selected_role: new_role.id)
  end

  # PATCH /admin/roles/order
  # This updates the priority of a site's roles
  # Note: A lower priority role will always get used before a higher priority one
  def change_role_order
    unless update_priority(params[:role])
      redirect_to admin_roles_path, flash: { alert: I18n.t("administrator.roles.invalid_order") }
    end
  end

  # POST /admin/role/:role_id
  # This method updates the permissions assigned to a role
  def update_role
    role = Role.find(params[:role_id])
    flash[:alert] = I18n.t("administrator.roles.invalid_update") unless update_permissions(role)
    redirect_to admin_roles_path(selected_role: role.id)
  end

  # DELETE admins/role/:role_id
  # This deletes a role
  def delete_role
    role = Role.find(params[:role_id])

    # Make sure no users are assigned to the role and the role isn't a reserved role
    # before deleting
    if role.users.count.positive?
      flash[:alert] = I18n.t("administrator.roles.role_has_users", user_count: role.users.count)
      return redirect_to admin_roles_path(selected_role: role.id)
    elsif Role::RESERVED_ROLE_NAMES.include?(role) || role.provider != @user_domain ||
          role.priority <= current_user.role.priority
      return redirect_to admin_roles_path(selected_role: role.id)
    else
      role.role_permissions.delete_all
      role.delete
    end

    redirect_to admin_roles_path
  end

  private

  def find_user
    @user = User.find_by(uid: params[:user_uid])
  end

  def find_deleted_user
    @user = User.deleted.find_by(uid: params[:user_uid])
  end

  # Verifies that admin is an administrator of the user in the action
  def verify_admin_of_user
    redirect_to admins_path,
      flash: { alert: I18n.t("administrator.flash.unauthorized") } unless current_user.admin_of?(@user, "can_manage_users")
  end

  # Creates the invite if it doesn't exist, or updates the updated_at time if it does
  def create_or_update_invite(email)
    invite = Invitation.find_by(email: email, provider: @user_domain)

    # Invite already exists
    if invite.present?
      # Updates updated_at to now
      invite.touch
    else
      # Creates invite
      invite = Invitation.create(email: email, provider: @user_domain)
    end

    invite
  end
end<|MERGE_RESOLUTION|>--- conflicted
+++ resolved
@@ -73,11 +73,7 @@
 
     begin
       meetings = all_running_meetings[:meetings]
-<<<<<<< HEAD
-    rescue
-=======
     rescue BigBlueButton::BigBlueButtonException
->>>>>>> 78094318
       flash[:alert] = I18n.t("administrator.rooms.timeout", server: I18n.t("bigbluebutton"))
       meetings = []
     end
