# frozen_string_literal: true

# BigBlueButton open source conferencing system - http://www.bigbluebutton.org/.
#
# Copyright (c) 2018 BigBlueButton Inc. and by respective authors (see below).
#
# This program is free software; you can redistribute it and/or modify it under the
# terms of the GNU Lesser General Public License as published by the Free Software
# Foundation; either version 3.0 of the License, or (at your option) any later
# version.
#
# BigBlueButton is distributed in the hope that it will be useful, but WITHOUT ANY
# WARRANTY; without even the implied warranty of MERCHANTABILITY or FITNESS FOR A
# PARTICULAR PURPOSE. See the GNU Lesser General Public License for more details.
#
# You should have received a copy of the GNU Lesser General Public License along
# with BigBlueButton; if not, see <http://www.gnu.org/licenses/>.

module Joiner
  extend ActiveSupport::Concern

  # Displays the join room page to the user
  def show_user_join
    # Get users name
    @name = if current_user
      current_user.name
    elsif cookies.encrypted[:greenlight_name]
      cookies.encrypted[:greenlight_name]
    else
      ""
    end

    @search, @order_column, @order_direction, pub_recs =
      public_recordings(@room.bbb_id, params.permit(:search, :column, :direction), true)

    @pagy, @public_recordings = pagy_array(pub_recs)

    render :join
  end

  # create or update cookie to track the three most recent rooms a user joined
  def save_recent_rooms
    if current_user
      recently_joined_rooms = cookies.encrypted["#{current_user.uid}_recently_joined_rooms"].to_a
      cookies.encrypted["#{current_user.uid}_recently_joined_rooms"] =
        recently_joined_rooms.prepend(@room.id).uniq[0..2]
    end
  end

  def join_room(opts)
    @room_settings = JSON.parse(@room[:room_settings])

    if room_running?(@room.bbb_id) || @room.owned_by?(current_user) || room_setting_with_config("anyoneCanStart")

      # Determine if the user needs to join as a moderator.
      opts[:user_is_moderator] = @room.owned_by?(current_user) || room_setting_with_config("joinModerator") || @shared_room

      opts[:require_moderator_approval] = room_setting_with_config("requireModeratorApproval")
      opts[:mute_on_start] = room_setting_with_config("muteOnStart")

      if current_user
        redirect_to join_path(@room, current_user.name, opts, current_user.uid)
      else
        join_name = params[:join_name] || params[@room.invite_path][:join_name]

        redirect_to join_path(@room, join_name, opts, fetch_guest_id)
      end
    else
      search_params = params[@room.invite_path] || params
      @search, @order_column, @order_direction, pub_recs =
        public_recordings(@room.bbb_id, search_params.permit(:search, :column, :direction), true)

      @pagy, @public_recordings = pagy_array(pub_recs)

      # They need to wait until the meeting begins.
      render :wait
    end
  end

  def incorrect_user_domain
    Rails.configuration.loadbalanced_configuration && @room.owner.provider != @user_domain
  end

  # Default, unconfigured meeting options.
  def default_meeting_options
    invite_msg = I18n.t("invite_message")
    {
      user_is_moderator: false,
      meeting_logout_url: request.base_url + logout_room_path(@room),
      meeting_recorded: true,
      moderator_message: "#{invite_msg}\n\n#{request.base_url + room_path(@room)}",
      host: request.host,
      recording_default_visibility: @settings.get_value("Default Recording Visibility") == "public"
    }
  end

<<<<<<< HEAD
  # Gets the room setting based on the option set in the room configuration
  def room_setting_with_config(name)
    config = case name
    when "muteOnStart"
      "Room Configuration Mute On Join"
    when "requireModeratorApproval"
      "Room Configuration Require Moderator"
    when "joinModerator"
      "Room Configuration All Join Moderator"
    when "anyoneCanStart"
      "Room Configuration Allow Any Start"
    end

    case @settings.get_value(config)
    when "enabled"
      true
    when "optional"
      @room_settings[name]
    when "disabled"
      false
    end
=======
  private

  def fetch_guest_id
    return cookies[:guest_id] if cookies[:guest_id].present?

    guest_id = "gl-guest-#{SecureRandom.hex(12)}"

    cookies[:guest_id] = {
      value: guest_id,
      expires: 1.day.from_now
    }

    guest_id
>>>>>>> b08b1ff0
  end
end<|MERGE_RESOLUTION|>--- conflicted
+++ resolved
@@ -94,7 +94,6 @@
     }
   end
 
-<<<<<<< HEAD
   # Gets the room setting based on the option set in the room configuration
   def room_setting_with_config(name)
     config = case name
@@ -116,7 +115,7 @@
     when "disabled"
       false
     end
-=======
+
   private
 
   def fetch_guest_id
@@ -130,6 +129,5 @@
     }
 
     guest_id
->>>>>>> b08b1ff0
   end
 end