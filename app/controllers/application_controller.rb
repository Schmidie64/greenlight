--- conflicted
+++ resolved
@@ -3,13 +3,10 @@
 
 class ApplicationController < ActionController::Base
   protect_from_forgery with: :exception
-<<<<<<< HEAD
   include ApplicationHelper
-=======
 
   def current_user
     @current_user ||= User.find_by(id: session[:user_id])
   end
   helper_method :current_user
->>>>>>> 352abe78
 end