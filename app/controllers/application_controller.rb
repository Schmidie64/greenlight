# BigBlueButton open source conferencing system - http://www.bigbluebutton.org/.
#
# Copyright (c) 2016 BigBlueButton Inc. and by respective authors (see below).
#
# This program is free software; you can redistribute it and/or modify it under the
# terms of the GNU Lesser General Public License as published by the Free Software
# Foundation; either version 3.0 of the License, or (at your option) any later
# version.
#
# BigBlueButton is distributed in the hope that it will be useful, but WITHOUT ANY
# WARRANTY; without even the implied warranty of MERCHANTABILITY or FITNESS FOR A
# PARTICULAR PURPOSE. See the GNU Lesser General Public License for more details.
#
# You should have received a copy of the GNU Lesser General Public License along
# with BigBlueButton; if not, see <http://www.gnu.org/licenses/>.

require 'bigbluebutton_api'
require 'digest/sha1'

class ApplicationController < ActionController::Base
  protect_from_forgery with: :exception
  before_action :set_locale
  MEETING_NAME_LIMIT = 200
  USER_NAME_LIMIT = 100

  def set_locale
    I18n.locale = http_accept_language.language_region_compatible_from(I18n.available_locales)
  end

  def current_user
    @current_user ||= User.find_by(id: session[:user_id])
  end
  helper_method :current_user

  def relative_root
    Rails.configuration.relative_url_root || ""
  end
  helper_method :relative_root

  def meeting_name_limit
    MEETING_NAME_LIMIT
  end
  helper_method :meeting_name_limit

  def user_name_limit
    USER_NAME_LIMIT
  end
  helper_method :user_name_limit

<<<<<<< HEAD
  def qrcode_generation_enabled
    Rails.configuration.enable_qrcode_generation
  end
  helper_method :qrcode_generation_enabled
=======
  def bigbluebutton_endpoint_default?
    Rails.configuration.bigbluebutton_endpoint_default == Rails.configuration.bigbluebutton_endpoint
  end
  helper_method :bigbluebutton_endpoint_default?
>>>>>>> 0719cbd1
end<|MERGE_RESOLUTION|>--- conflicted
+++ resolved
@@ -47,15 +47,13 @@
   end
   helper_method :user_name_limit
 
-<<<<<<< HEAD
-  def qrcode_generation_enabled
-    Rails.configuration.enable_qrcode_generation
-  end
-  helper_method :qrcode_generation_enabled
-=======
   def bigbluebutton_endpoint_default?
     Rails.configuration.bigbluebutton_endpoint_default == Rails.configuration.bigbluebutton_endpoint
   end
   helper_method :bigbluebutton_endpoint_default?
->>>>>>> 0719cbd1
+
+  def qrcode_generation_enabled?
+    Rails.configuration.enable_qrcode_generation
+  end
+  helper_method :qrcode_generation_enabled?
 end