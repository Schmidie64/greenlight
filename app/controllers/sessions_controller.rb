--- conflicted
+++ resolved
@@ -1,16 +1,8 @@
 # frozen_string_literal: true
 
 class SessionsController < ApplicationController
-<<<<<<< HEAD
-=======
-
   LOGIN_FAILED = "Login failed due to invalid credentials. Are you sure you typed them correctly?"
 
-  # GET /users/login
-  def new
-  end
-
->>>>>>> 0b9fdb37
   # GET /users/logout
   def destroy
     logout
@@ -20,11 +12,7 @@
   # POST /users/login
   def create
     user = User.find_by(email: session_params[:email])
-<<<<<<< HEAD
-    if user&.authenticate(session_params[:password])
-=======
     if user.try(:authenticate, session_params[:password])
->>>>>>> 0b9fdb37
       login(user)
     else
       redirect_to root_path, notice: LOGIN_FAILED
